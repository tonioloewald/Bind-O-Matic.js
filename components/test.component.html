--- conflicted
+++ resolved
@@ -23,10 +23,11 @@
   }
 
   .test-component .pending {
-<<<<<<< HEAD
     color: #eee;
     background-color: #aaa;
     position: relative;
+    color: #888;
+    background-color: var(--warning-color);
   }
 
   .test-component .pending:after {
@@ -36,10 +37,6 @@
     top: 5px;
     right: 5px;
     animation: spin-clockwise 2s infinite linear;
-=======
-    color: #888;
-    background-color: var(--warning-color);
->>>>>>> 75426804
   }
 
   .test-component .success {
@@ -118,7 +115,7 @@
     onError,
     reportContainer: findOne('.test-transcript')
   })
-  
+
   const test_runner = new AsyncFunction('Test', 'b8r', data.source + `////# sourceURL=${component.dataset.componentId}`) // jshint ignore:line
 
   try {
