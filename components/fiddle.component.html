<!--
# Fiddle
Copyright ©2016-2017 Tonio Loewald

Provides an interactive demo for data.source.

If the source includes an HTML close tag `</....>` then it will be treated as a b8r component,
otherwise it will be treated as pure javascript, which will be passed a reference to bindinator
as  `b8r` and the output element as `example`.

This is a simple fiddle-like component editor. It would probably be better (and *easier*) to load the
component into an iframe (which would isolate it from the documentation app) - it's actually kind
of awesome that this works at all.
-->
<style>
  .fiddle-component {
    position: relative;
    display: flex;
    flex-direction: column;
    min-width: 500px;
    max-height: 80vh;
    visibility: hidden;
  }

  .fullscreen > .fiddle-header,
  .fullscreen > .fiddle-bodies {
    position: fixed;
    left: 0;
    right: 0;
    z-index: 100;
  }

  .fullscreen > .fiddle-header {
    top: 0;
    height: 40px;
  }

  .fullscreen > .fiddle-bodies {
    top: 40px;
    bottom: 0;
    overflow-y: scroll;
    overflow-y: overlay;
  }

  .fiddle-component:not(.minimized) {
    min-height: 228px;
  }

  .fiddle-component .resizer-component {
    z-index: 9;
  }

  .fiddle-header {
    display: flex;
<<<<<<< HEAD
    padding: 0 var(--narrow-spacing-size);
=======
    padding: 0 var(--spacing-size);
>>>>>>> c915fb91
    flex-shrink: 0;
    background: var(--bright-accent-color);
    color: var(--text-color);
    align-items: center;
    padding-right: 40px;
  }

  .fiddle-header > * {
    line-height: var(--body-line-height);
  }

  .fiddle-component .refresh {
    background: none;
    box-shadow: none;
    opacity: 0.5;
    color: var(--text-color);
    box-shadow: none;
  }

  .fiddle-component .refresh:hover {
    opacity: 0.75;
  }

  .fiddle-component .refresh:active {
    opacity: 1;
  }

  .fiddle-component .sizer-component {
    background: var(--light-accent-color);
  }

  .fiddle-bodies {
    min-height: 200px;
    overflow: hidden;
    display: flex;
    background-color: var(--example-bg-color);
    border: 1px solid var(--bright-accent-color);
    border-top: 0;
    flex-grow: 1;
  }

  .fiddle-bodies > * {
    position: relative;
    min-width: 20%;
    flex: 1 1 auto;
  }

  .code {
    font-size: 13px;
    font-family: Menlo, Monaco, monospace;
    background-color: #272822;
    color: #ddd;
    padding: var(--narrow-spacing-size) var(--spacing-size);
    white-space: pre-wrap;
    box-sizing: border-box;
  }

  .fiddle-component .fiddle-bodies > .resizer-component {
    background: var(--pullquote-bg-color);
    margin: 1px;
  }

  .fiddle-component.minimized .fiddle-bodies,
  .fiddle-component.minimized .resizer-component {
    display: none;
  }

  .fiddle-header [data-selected] {
    position: relative;
  }

  .fiddle-component .maxtoggle-component {
    top: var(--spacing-size);
    right: var(--spacing-size);
  }

  .fiddle-component:not(.minimized) .fiddle-header [data-selected]:after {
    content: " ";
    display: block;
    position: absolute;
    left: 50%;
    bottom: -10px;
    width: 0;
    height: 0;
    transform: translateX(-50%);
    border: 9px solid transparent;
    border-bottom: 9px solid var(--example-bg-color);
    animation: fade-in var(--hover-transition);
  }
</style>
<div class="fiddle-header">
  <label title="toggle visibility">
    <input
      type="checkbox"
      class="hidden-checkbox"
      data-bind="checked=_component_.minimized"
      tabindex=-1
    >
    <span class="show-after-checked icon-eye-blocked2"></span>
    <span class="show-after-unchecked icon-eye2"></span>
    &nbsp;
  </label>
  <b8r-component
    path="./components/selector"
    data-bind="value=_component_.mode"
    data-event="change:_component_.reveal"
  >
    <span data-value="all">Show All</span>
    <span data-value="example">Example</span>
    <span data-value="source">Source</span>
  </b8r-component>
  <span style="flex-grow: 1"></span>
  &nbsp;
  <button
    data-event="click:_component_.run"
    class="refresh"
    title="refresh"
  >
    <span class="icon-wrench"></span>
    Refresh
  </button>
  <span data-bind="text=_component_.title"></span>
</div>
<div class="fiddle-bodies">
  <div
    data-title="Example"
    data-bind="hide_if(source)=_component_.mode"
    data-event="show:_component_.run"
    style="width: 50%; margin: 10px"
  ></div>
  <b8r-component
    path="./components/sizer"
    data-bind="show_if(all)=_component_.mode"
  ></b8r-component>
  <div
    data-title="Source"
    data-bind="hide_if(example)=_component_.mode"
    class="code"
    style="width: 50%"
    data-event="
      keydown(Tab):_component_.indent
      mouseenter:_component_.resize
    "
  ></div>
</div>
<b8r-component path="./components/resizer"></b8r-component>
<script>
/* global findOne, set, b8r, on, data, component, register, ace */
/* jshint latedef:false */
  const {unique} = await import('../source/uuid.js');
  const {viaTag} = await import('../lib/scripts.js');
  const {ace} = await viaTag('./third-party/ace-src-min-noconflict/ace.js');

  const code_elt = findOne('.code');
  const container = findOne('[data-title="Example"]');
  let editor;

  component.classList.add('maxtoggle-target')
  const maxToggle = b8r.create('b8r-component')

  component.classList.add('resizer-target');

  b8r.addDataBinding(component, 'class(minimized)', '_component_.minimized');
  on('resize', '_component_.resize');

  const init_editor = () => {
    editor = ace.edit(code_elt);
    ace.config.set('basePath', '../third-party/ace-src-min-noconflict/');
    editor.setTheme('ace/theme/monokai');
    editor.session.setOptions({
      mode: 'ace/mode/html',
      tabSize: 2,
      useSoftTabs: true
    });
  };

  if(data.source) {
    code_elt.textContent = data.source;
    init_editor();
    setTimeout(run);
  } else {
    const path = component.dataset.path || 'hello';
    b8r.component('fiddle-' + unique(), path, true).then(c => {
      set('title', path);
      code_elt.textContent = c._source.replace(/\t/g, '  ');
      init_editor();
      run();
    });
  }

  function indent () {
    if (editor) {
      return true;
    }
    document.execCommand('insertText', false, '  ');
  }

  let last_code = '';
  function run() {
    const source = (editor ? editor.getValue() : code_elt.textContent).trim();
    if (last_code === source) {
      return;
    }
    b8r.empty(container);
    last_code = source;
    if (source.match(/<\w+[^<>]*>/)) {
      b8r.insertComponent(
        b8r.makeComponent('fiddle-' + unique(), source, b8r._path ? `${b8r._path}/` : ''),
        container
      );
    } else {
      const msg = b8r.create('div');
      try {
        const f = new Function('b8r', 'example', source); // jshint ignore:line
        msg.textContent = f(b8r, container) || 'no error';
      } catch(e) {
        msg.textContent = '(exception) ' + e;
      }
      container.appendChild(msg);
    }
    component.style.visibility = 'visible';
  }

  function fullscreen() {
    if(component.classList.contains('fullscreen')) {
      component.classList.remove('fullscreen');
    } else {
      component.classList.add('fullscreen');
    }
  }

  register ({
    run,
    fullscreen,
    indent,
    reveal: () => {
      set('minimized', false);
      run();
    },
    resize: () => editor && editor.resize(true),
    mode: component.dataset.mode || data.mode || 'all',
    title: 'inline',
  });
</script><|MERGE_RESOLUTION|>--- conflicted
+++ resolved
@@ -52,11 +52,7 @@
 
   .fiddle-header {
     display: flex;
-<<<<<<< HEAD
     padding: 0 var(--narrow-spacing-size);
-=======
-    padding: 0 var(--spacing-size);
->>>>>>> c915fb91
     flex-shrink: 0;
     background: var(--bright-accent-color);
     color: var(--text-color);
