<style>
	.bodies {
		border: 1px solid #ddd;
	}
	.bodies > * {
		display: none;
	}

	.bodies > .current {
		display: block;
	}

	.tabs {
		padding-top: 2px;
	}

	.tabs > .tab {
		padding: 3px 8px 2px;
		background-color: #ddd;
		display: inline-block;
		margin-left: 3px;
		border-radius: 4px 4px 0 0;
		border: 1px solid #ddd;
		border-bottom: 0;
		cursor: pointer;
	}

	.tabs > .tab:hover {
		background-color: #eee;
	}

	.tabs > .tab.current {
		background-color: white;
		border: 1px solid #ddd;
		border-bottom: 1px solid white;
		margin-bottom: -1px;
	}
</style>
<div>
	<div class="tabs">
<<<<<<< HEAD
		<div
			class="tab"
			data-list="_DATA_"
			data-bind="text=.name"
			class="tab"
			data-event="mouseup,keyup:_component_.select_tab"
			tabindex="0"
		>Tab Name</div>
=======
		<div class="tab" data-list="_DATA_" data-bind="text=.name" class="tab" data-event="mouseup:_component_.select_tab">Tab Name</div>
>>>>>>> 2c5f97e1
	</div>
	<div class="bodies" data-children>
		<div name="Tab A" style="text-align: center;"><span style="font-size: 200px; color: red;">A</span></div>
		<div name="Tab B" style="text-align: center;"><span style="font-size: 200px; color: green;">B</span></div>
		<div name="Tab C" style="text-align: center;"><span style="font-size: 200px; color: blue;">C</span></div>
	</div>
</div>
<script>
	var current_tab;
	var bodies = BOM.makeArray(findOne('.bodies').children);
	var untitled = {name: 'Untitled'};
	var tab_info = bodies.map(body_element => { return { name: body_element.getAttribute('name')} || untitled; });
	BOM.bindAll(findOne('.tabs'), tab_info);
	var tabs = find('.tabs > .tab');

	function select_tab(which) {
		if (which === current_tab) {
			return;
		}
		bodies.forEach(body_element => body_element.classList.remove('current'));
		tabs.forEach(tab_element => tab_element.classList.remove('current'));
		tabs[which].classList.add('current');
		bodies[which].classList.add('current');
		current_tab = which;
	}
	select_tab(parseInt(component.getAttribute('current'), 10) || 0);

	return {
		select_tab: evt => select_tab(tabs.indexOf(evt.target)),
	};
</script><|MERGE_RESOLUTION|>--- conflicted
+++ resolved
@@ -38,7 +38,6 @@
 </style>
 <div>
 	<div class="tabs">
-<<<<<<< HEAD
 		<div
 			class="tab"
 			data-list="_DATA_"
@@ -47,9 +46,6 @@
 			data-event="mouseup,keyup:_component_.select_tab"
 			tabindex="0"
 		>Tab Name</div>
-=======
-		<div class="tab" data-list="_DATA_" data-bind="text=.name" class="tab" data-event="mouseup:_component_.select_tab">Tab Name</div>
->>>>>>> 2c5f97e1
 	</div>
 	<div class="bodies" data-children>
 		<div name="Tab A" style="text-align: center;"><span style="font-size: 200px; color: red;">A</span></div>
