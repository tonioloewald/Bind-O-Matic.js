/**
#bindinator
Copyright ©2016-2017 Tonio Loewald

Bindinator (b8r) binds data and methods to the DOM and lets you quickly turn chunks of
markup, style, and code into reusable components so you can concentrate on your project.

b8r leverages your understanding of the DOM and the browser rather than trying to
implement some kind of virtual machine to replace it.

## Core Functionality
- [The Registry](?source=source/b8r.registry.js)
- [Binding Data](?source=source/b8r.bindings.js)
  - [sending data to the DOM](?source=source/b8r.toTargets.js)
  - [capturing data changes from the DOM](?source=source/b8r.fromTargets.js)
- [Events](?source=source/b8r.events.js)
  - [keystroke](?source=source/b8r.keystroke.js)
- [Components](?source=source/b8r.component.js)

## Utilities
- [AJAX](?source=source/b8r.ajax.js)
- [DOM Utilities](?source=source/b8r.dom.js)
- [Functions](?source=source/b8r.functions.js)
- [Iterators](?source=source/b8r.iterators.js)
- [Showing and Hiding](?source=source/b8r.show.js)
*/
/* jshint esnext:true, loopfunc:true, latedef:false, curly:false */
/* global console, Element, HTMLElement */

import * as constants from './b8r.constants.js'
import { getByPath, pathSplit } from './b8r.byPath.js'
import * as _dom from './b8r.dom.js'
import * as _iterators from './b8r.iterators.js'
import * as _registry from './b8r.registry.js'
import * as _byExample from './b8r.byExample.js'
import * as _functions from './b8r.functions.js'
import _toTargets from './b8r.toTargets.js'
import * as _ajax from './b8r.ajax.js'
import * as _sort from './b8r.sort.js'
import {
  on,
  off,
  enable,
  disable,
  trigger,
  callMethod,
  implicitEventTypes,
  implicitlyHandleEventsOfType,
  handleEvent
} from './b8r.events.js'
import { _insertSet, _insertFromTargets } from './b8r._b8r_.js'
import * as fromTargets from './b8r.fromTargets.js'
import {
  addDataBinding,
  removeDataBinding,
  getDataPath,
  getListPath,
  getListInstancePath,
  getComponentId,
  findLists,
  findBindables,
  getBindings,
  replaceInBindings,
  resolveListInstanceBindings,
  splitPaths
} from './b8r.bindings.js'
import { saveDataForElement, dataForElement } from './b8r.dataForElement.js'
import { onAny, offAny, anyListeners } from './b8r.anyEvent.js'
import { keystroke, modifierKeys } from './b8r.keystroke.js'

import {
  asyncUpdate,
  getUpdateList,
  afterUpdate,
  touchElement,
  touchByPath,
  _afterUpdate,
  _setForceUpdate,
  expectCustomElement
} from './b8r.update.js'

import { show, hide } from './b8r.show.js'

import {
  component,
  components,
  componentTimeouts,
  makeComponent,
  makeComponentNoEval
} from './b8r.component.js'

import * as webComponents from './web-components.js'

let uniqueId = 0
const unique = () => uniqueId++

const b8r = { constants, unique }
const UNLOADED_COMPONENT_SELECTOR = '[data-component],b8r-component:not([data-component-id])'
const UNREADY_SELECTOR = `[data-list],${UNLOADED_COMPONENT_SELECTOR}`

Object.assign(b8r, _dom)
Object.assign(b8r, _iterators)
Object.assign(b8r, { on, off, enable, disable, trigger, callMethod, implicitlyHandleEventsOfType })
Object.assign(b8r, { addDataBinding, removeDataBinding, getDataPath, getComponentId, getListPath, getListInstancePath })
Object.assign(b8r, { onAny, offAny, anyListeners })
Object.assign(b8r, _registry)
Object.assign(b8r, _byExample)
b8r.observe(() => true, (path, sourceElement) => b8r.touchByPath(path, sourceElement))
b8r.keystroke = keystroke
b8r.modifierKeys = modifierKeys
b8r.webComponents = webComponents
Object.assign(b8r, _functions)

b8r.cleanupComponentInstances = b8r.debounce(() => {
  // garbage collect models
  b8r.forEachKey(_componentInstances, (element, componentId) => {
    if (!b8r.isInBody(element) || element.dataset.componentId !== componentId) {
      delete _componentInstances[componentId]
    }
  })
  b8r.models().forEach(model => {
    if (model.substr(0, 2) === 'c#' && !_componentInstances[model]) {
      b8r.callIf(`${model}.destroy`)
      b8r.remove(model, false)
    }
  })
}, 100)
Object.assign(b8r, { asyncUpdate, afterUpdate, touchElement, touchByPath })

b8r.forceUpdate = () => {
  let updateList

  while (updateList = getUpdateList()) { // eslint-disable-line no-cond-assign
    const lists = b8r.find('[data-list]')
      .map(elt => ({ elt, listBinding: elt.dataset.list }))
    let binds = false // avoid collecting elements before big list updates

    while (updateList.length) {
      const { path, source } = updateList.shift()
      try {
        if (path) {
          lists
            .filter(bound => bound.elt !== source && bound.listBinding.includes(path))
            .forEach(({ elt }) => bindList(elt))

          if (!binds) {
            binds = b8r.find('[data-bind]')
              .map(elt => { return { elt, data_binding: elt.dataset.bind } })
          }

          binds
            .filter(bound => bound.elt !== source && bound.data_binding.includes(path))
            .forEach(rec => {
              rec.dirty = true
            })
        } else {
          b8r.bindAll(source)
        }
      } catch (e) {
        console.error('update error', e, { path, source })
      }
    }
    if (binds) binds.forEach(({ elt, dirty }) => dirty && bind(elt))
  }

  b8r.cleanupComponentInstances()

  _afterUpdate()
}

_setForceUpdate(b8r.forceUpdate)

b8r.setByPath = function (...args) {
  let name, path, value, sourceElement
  if (args.length === 2 && typeof args[1] === 'object' && !Array.isArray(args[1])) {
    [name, value] = args
    b8r.forEachKey(value, (val, path) => b8r.setByPath(name, path, val))
    return
  } else if (args.length === 2 || args[2] instanceof Element) {
    [path, value, sourceElement] = args
    path = b8r.resolvePath(path, sourceElement);
    [name, path] = pathSplit(path)
  } else {
    [name, path, value, sourceElement] = args
  }
  if (b8r.registered(name)) {
    if (typeof path === 'object') {
      b8r.set(name, path, sourceElement)
    } else {
      b8r.set(
        path[0] === '[' || !path
          ? `${name}${path}`
          : `${name}.${path}`, value, sourceElement
      )
    }
  } else {
    console.error(`setByPath failed; ${name} is not a registered model`)
  }
}

_insertSet(b8r.set)
_insertFromTargets(fromTargets)

b8r.pushByPath = function (...args) {
  let name, path, value, callback
  if (args.length === 2 || typeof args[2] === 'function') {
    [path, value, callback] = args;
    [name, path] = pathSplit(path)
  } else {
    [name, path, value, callback] = args
  }
  if (b8r.registered(name)) {
    const list = b8r.get(path ? `${name}.${path}` : name)
    list.push(value)
    if (callback) {
      callback(list)
    }
    b8r.touchByPath(name, path)
  } else {
    console.error(`pushByPath failed; ${name} is not a registered model`)
  }
}

b8r.unshiftByPath = function (...args) {
  let name, path, value
  if (args.length === 2) {
    [path, value] = args;
    [name, path] = pathSplit(path)
  } else {
    [name, path, value] = args
  }
  if (b8r.registered(name)) {
    const list = getByPath(b8r.get(name), path)
    list.unshift(value)
    b8r.touchByPath(name, path)
  } else {
    console.error(`unshiftByPath failed; ${name} is not a registered model`)
  }
}

b8r.removeListInstance = function (elt) {
  elt = elt.closest('[data-list-instance]')
  if (elt) {
    const ref = elt.dataset.listInstance
    try {
      const [, model, path, key] = ref.match(/^([^.]+)\.(.+)\[([^\]]+)\]$/)
      b8r.removeByPath(model, path, key)
    } catch (e) {
      console.error('cannot find list item for instance', ref)
    }
  } else {
    console.error('cannot remove list instance for', elt)
  }
}

function indexFromKey (list, key) {
  if (typeof key === 'number') {
    return key
  }
  const [idPath, value] = key.split('=')
  return list.findIndex(elt => `${getByPath(elt, idPath)}` === value)
}

b8r.removeByPath = function (...args) {
  let name, path, key
  if (args.length === 2) {
    [path, key] = args;
    [name, path] = pathSplit(path)
  } else {
    [name, path, key] = args
  }
  if (b8r.registered(name)) {
    const list = getByPath(b8r.get(name), path)
    const index = indexFromKey(list, key)
    if (Array.isArray(list) && index > -1) {
      list.splice(index, 1)
    } else {
      delete list[key]
    }
    b8r.touchByPath(name, path)
  }
}

b8r.listItems = element =>
  b8r.makeArray(element.children)
    .filter(elt => elt.matches('[data-list-instance]'))

b8r.listIndex = element =>
  b8r.listItems(element.parentElement).indexOf(element)

b8r.getComponentData = (elt, type) => {
  const id = getComponentId(elt, type)
  return id ? b8r.get(id) : null
}

b8r.setComponentData = (elt, path, value) => {
  const id = getComponentId(elt)
  b8r.setByPath(id, path, value)
}

b8r.getData = elt => {
  const dataPath = b8r.getDataPath(elt)
  return dataPath ? b8r.get(dataPath, elt) : null
}

b8r.getListInstance = elt => {
  const instancePath = b8r.getListInstancePath(elt)
  return instancePath ? b8r.get(instancePath, elt) : null
}

b8r.setListInstance = (elt, mutation) => {
  const instance = b8r.getListInstance(elt)
  const path = b8r.getListInstancePath(elt)
  const mutated = mutation(instance)
  b8r.set(path, mutated)
  b8r.find(`[data-list-instance="${path}"]`).forEach(b8r.touchElement)
}

b8r.getListTemplate = elt => {
  elt = elt.closest('[data-list-instance]')
  do {
    elt = elt.nextElementSibling
  } while (!elt.matches('[data-list]'))
  return elt
}

if (document.body) {
  implicitEventTypes
    .forEach(type => document.body.addEventListener(type, handleEvent, true))
} else {
  document.addEventListener('DOMContentLoaded', () => {
    implicitEventTypes
      .forEach(type => document.body.addEventListener(type, handleEvent, true))
  })
}

const toTargets = _toTargets(b8r)

b8r.onAny(['change', 'input'], '_b8r_._update_')

b8r.interpolate = (template, elt) => {
  let formatted
  if (template.match(/\$\{[^{]*?\}/)) {
    formatted = template
    do {
      formatted = formatted.replace(/\$\{([^{]*?)\}/g, (_, path) => {
        const value = b8r.get(path, elt)
        return value !== null ? value : ''
      })
    } while (formatted.match(/\$\{[^{]*?\}/))
  } else {
    const paths = splitPaths(template)
    if (paths.indexOf('') > -1) {
      throw new Error(`empty path in binding ${template}`)
    }
    formatted = paths.map(path => b8r.get(path, elt))
    if (formatted.length === 1) {
      formatted = formatted[0]
    }
  }
  return formatted
}

const _unequal = (a, b) => (a !== b) || (a && typeof a === 'object')

function bind (element) {
  if (element.tagName.includes('-') && element.constructor === HTMLElement) {
    expectCustomElement(element.tagName)
    return // do not attempt to bind to custom components before they are defined
  }
  if (element.closest(UNREADY_SELECTOR)) {
    return
  }
  const bindings = getBindings(element)
  const boundValues = element._b8rBoundValues || (element._b8rBoundValues = {})
  const newValues = {}
  for (let i = 0; i < bindings.length; i++) {
    const { targets, path } = bindings[i]
    const value = b8r.interpolate(path, element)
    const existing = boundValues[path]
    if (_unequal(existing, value)) {
      newValues[path] = value
      const _toTargets = targets.filter(t => toTargets[t.target])
      if (_toTargets.length) {
        _toTargets.forEach(t => {
          toTargets[t.target](element, value, t.key)
        })
      } else {
        console.warn('unrecognized toTarget in binding', element, bindings[i])
      }
    }
  }
  Object.assign(boundValues, newValues)
}
b8r.show = show
b8r.hide = hide

const forEachItemIn = (obj, idPath, func) => {
  if (Array.isArray(obj)) {
    for (let i = obj.length - 1; i >= 0; i--) {
      const item = obj[i]
      func(item, idPath ? `${idPath}=${getByPath(item, idPath)}` : i)
    }
  } else if (obj.constructor === Object) {
    if (idPath) {
      throw new Error('id-path is not supported for objects bound as lists')
    }
    const keys = Object.keys(obj)
    for (let i = keys.length - 1; i >= 0; i--) {
      const key = keys[i]
      func(obj[key], `=${key}`)
    }
  } else if (obj !== null) {
    throw new Error('can only bind Array and Object instances as lists')
  }
}

function bindList (listTemplate) {
  listTemplate.classList.add('-b8r-empty-list')
  if (
    !listTemplate.parentElement || // skip if disembodied
    listTemplate.parentElement.closest(UNREADY_SELECTOR)
  ) {
    return
  }
  const [sourcePath, idPath] = listTemplate.dataset.list.split(':')
  let methodPath, listPath, argPaths
  try {
    // parse computed list method if any
    [, , methodPath, argPaths] =
      sourcePath.match(/^(([^()]*)\()?([^()]*)(\))?$/)
    argPaths = argPaths.split(',')
    listPath = argPaths[0]
  } catch (e) {
    console.error('bindList failed; bad source path', sourcePath)
  }
  const resolvedPath = b8r.resolvePath(listPath, listTemplate)
  // rewrite the binding if necessary (otherwise nested list updates fail)
  if (resolvedPath !== listPath) {
    let listBinding = listPath = resolvedPath
    if (methodPath) {
      argPaths.shift()
      argPaths = [listPath, ...argPaths.map(path => b8r.resolvePath(path, listTemplate))]
      listBinding = `${methodPath}(${argPaths.join(',')})`
    }
    listTemplate.dataset.list = idPath ? `${listBinding}:${idPath}` : listBinding
  }
  let list = b8r.get(listPath)
  if (!list) {
    return
  }
  if (methodPath && !idPath) {
    throw new Error(`data-list="${listTemplate.dataset.list}" -- computed list requires id-path`)
  }
  // compute list
  if (methodPath) {
    if (!b8r.get(methodPath)) {
      // methodPath is not yet available; when it becomes available it will trigger
      // the binding so we can ignore it for now
      return
    }
    (() => {
      try {
        const args = argPaths.map(b8r.get)
        const filteredList = b8r.callMethod(methodPath, ...args, listTemplate)
        // debug warning for lists that get "filtered" into new objects
        if (
          Array.isArray(list) &&
          filteredList.length &&
          list.indexOf(filteredList[0]) === -1
        ) {
          console.warn(
            `list filter ${methodPath} returned a new object` +
            ' (not from original list); this will break updates!'
          )
        }
        list = filteredList
      } catch (e) {
        console.error(`bindList failed, ${methodPath} threw error`, e)
      }
    })()
    if (!list) {
      throw new Error('could not compute list; async filtered list methods not supported (yet)')
    }
  }
  // assign unique ids if _auto_ id-path is specified
  if (idPath === '_auto_') {
    for (let i = 0; i < list.length; i++) {
      if (!list[i]._auto_) {
        list[i]._auto_ = unique()
      }
    }
  }

  b8r.show(listTemplate)
  // efficient list update:
  // if we have an idPath we grab existing instances, and re-use those with
  // matching ids
  const existingListInstances = listTemplate._b8rListInstances || {}
  const listInstances = listTemplate._b8rListInstances = {}

  const template = listTemplate.cloneNode(true)
  template.classList.remove('-b8r-empty-list')
  if (template.classList.length === 0) template.removeAttribute('class')
  delete template.dataset.list

  /* Safari refuses to hide hidden options */
  if (listTemplate.tagName === 'OPTION') {
    listTemplate.setAttribute('disabled', '')
    listTemplate.textContent = ''
    template.removeAttribute('disabled')
  }

  let previousInstance = listTemplate
  let instance
  let listContentChanged = false

  const ids = {}
  listTemplate.classList.toggle('-b8r-empty-list', !list.length)
  forEachItemIn(list, idPath, (item, id) => {
    if (ids[id]) {
      console.warn(`${id} not unique ${idPath} in ${listTemplate.dataset.list}`)
      return
    }
    ids[id] = true
    const itemPath = `${listPath}[${id}]`
    instance = existingListInstances[itemPath]
    if (instance === undefined) {
      listContentChanged = true
      instance = template.cloneNode(true)
      instance.dataset.listInstance = itemPath
      instance._b8rListInstance = item
      listTemplate.parentElement.insertBefore(instance, previousInstance)
      resolveListInstanceBindings(instance, itemPath)
      b8r.bindAll(instance)
    } else {
      delete existingListInstances[itemPath]
      if (instance.nextSibling !== previousInstance) {
        listTemplate.parentElement.insertBefore(instance, previousInstance)
      }
    }
    listInstances[itemPath] = instance
    previousInstance = instance
  })
  b8r.forEachKey(existingListInstances, elt => {
    listContentChanged = true
    elt.remove()
  })
  // for <select> elements and components whose possible values may be dictated by their children
  // we trigger a 'change' event in the parent element.
  if (listContentChanged) b8r.trigger('change', listTemplate.parentElement)
  b8r.hide(listTemplate)
}

b8r.bindAll = element => {
  loadAvailableComponents(element)
  findBindables(element).forEach(bind)
  findLists(element).forEach(bindList)
}

Object.assign(b8r, _ajax)
Object.assign(b8r, _sort)

b8r.onRequest(() => {
  if (b8r.registered('b8rRequestInFlight')) {
    b8r.set('b8rRequestInFlight', b8r.ajaxRequestsInFlight())
  } else {
    b8r.register('b8rRequestInFlight', b8r.ajaxRequestsInFlight())
  }
})

const _pathRelativeB8r = _path => {
  return !_path ? b8r : Object.assign({}, b8r, {
    _path,
    component: (...args) => {
      const pathIndex = args[1] ? 1 : 0
      let url = args[pathIndex]
      if (url.indexOf('://') === -1) {
        url = `${_path}/${url}`
        args[pathIndex] = url
      }
      return b8r.component(...args)
    }
  })
}
Object.assign(b8r, { component, makeComponent, makeComponentNoEval })

b8r.components = () => Object.keys(components)

function loadAvailableComponents (element) {
  b8r.findWithin(element || document.body, UNLOADED_COMPONENT_SELECTOR, true)
    .forEach(target => {
      if (!target.closest('[data-list]')) {
        const name = target.tagName === 'B8R-COMPONENT'
          ? target.name
          : target.dataset.component
        if (name) b8r.insertComponent(name, target)
      }
    })
}

b8r._DEPRECATED_COMPONENTS_PASS_DOWN_DATA = false
const inheritData = element => {
  const reserved = ['destroy'] // reserved lifecycle methods
  const selector = b8r._DEPRECATED_COMPONENTS_PASS_DOWN_DATA
    ? '[data-path],[data-list-instance],[data-component-id]'
    : '[data-path],[data-list-instance]'
  const source = element.closest(selector)
  if (!source) {
    return null
  } else {
    const data = b8r.get(source.dataset.componentId || b8r.getDataPath(source))
    return b8r.filterObject(
      data || {},
      (v, k) => (!reserved.includes(k)) || typeof v !== 'function'
    )
  }
}

let componentCount = 0
const _componentInstances = {}
b8r.insertComponent = async function (component, element, data) {
  if (!component) {
    throw new Error('insertComponent requires a component')
  }
  const dataPath = typeof data === 'string' ? data : b8r.getDataPath(element)
  if (!element) {
    element = b8r.create('div')
  } else if (!b8r.isInBody(element)) {
    return
  }
  if (typeof component === 'string') {
    if (!components[component]) {
      if (!componentTimeouts[component]) {
        // if this doesn't happen for five seconds, we have a problem
        componentTimeouts[component] = setTimeout(
          () => console.error('component timed out: ', component), 5000)
      }
      if (data) {
        saveDataForElement(element, data)
      }
      element.dataset.component = component
      return
    }
    component = components[component]
  }
  const className = component.name + '-component'
  if (element.classList.contains(className)) return
  if (element.dataset.component) {
    delete element.dataset.component
  }
  if (!data || dataPath) {
    data = dataForElement(element) || inheritData(element) || {}
  }
  if (element.parentElement === null) {
    document.body.appendChild(element)
  }
  const children = b8r.fragment()
  /*
    * if you're replacing a component, it should get the replaced component's children.
    * we probably want to be able to remove a component (i.e. pull out an instance's
      children and then delete element's contents, replace the children, and remove
      its id)
    * note that components with no DOM nodes present a problem since they may have
      passed-through child elements that aren't distinguishable from a component's
      original body
  */
  const componentId = 'c#' + component.name + '#' + (++componentCount)
  if (component.view.children.length) {
    if (element.dataset.componentId) {
      if (element.querySelector('[data-children]')) {
        b8r.moveChildren(element.querySelector('[data-children]'), children)
      } else {
        b8r.empty(element)
      }
    } else {
      b8r.moveChildren(element, children)
    }
    // [data-parent] supports DOM elements such as <tr> that can only "live" in a specific context
    const source = component.view.querySelector('[data-parent]') || component.view
    b8r.copyChildren(source, element)
    replaceInBindings(element, '_component_', componentId)
    if (dataPath) {
      replaceInBindings(element, '_data_', dataPath)
    }
    const childrenDest = b8r.findOneWithin(element, '[data-children]')
    if (children.firstChild && childrenDest) {
      b8r.empty(childrenDest)
      b8r.moveChildren(children, childrenDest)
    }
  }
  b8r.makeArray(element.classList).forEach(c => {
    if (c.substr(-10) === '-component') {
      element.classList.remove(c)
    }
  })
  const register = componentData => b8r.register(componentId, componentData)
  const get = path => b8r.getByPath(componentId, path)
  const set = (...args) => {
    b8r.setByPath(componentId, ...args)
    // updates value bindings
    if (args[0] === 'value' || Object.prototype.hasOwnProperty.call(args[0], 'value')) {
      b8r.trigger('change', element)
    }
  }
  const touch = path => b8r.touchByPath(componentId, path)
  const on = (...args) => b8r.on(element, ...args)
  const find = selector => b8r.findWithin(element, selector)
  const findOne = selector => b8r.findOneWithin(element, selector)
  const initialValue = typeof component.initialValue === 'function'
    ? await component.initialValue({ b8r, get, set, touch, on, component: element, findOne, find })
    : b8r.deepClone(component.initialValue) || data
  data = {
    ...(component.type ? b8r.deepClone(component.type) : {}),
    ...initialValue,
    dataPath,
    componentId
  }
  b8r.register(componentId, data, true)
  element.classList.add(className)
  element.dataset.componentId = componentId
  _componentInstances[componentId] = element
  if (component.load) {
    try {
      await component.load(
        element, _pathRelativeB8r(component.path), find, findOne,
        data, register, get, set, on, touch, component
      )
    } catch (e) {
      debugger // eslint-disable-line no-debugger
      console.error('component', component.name, 'failed to load', e)
    }
  }
  b8r.bindAll(element)
}

b8r.Component = b8r.webComponents.makeWebComponent('b8r-component', {
  attributes: {
    name: '',
    path: '',
    value: null
  },
  content: false,
  props: {
    componentId: function () {
      return this.dataset.componentId
    },
    data: function () {
<<<<<<< HEAD
      return b8r.get(this.dataset.componentId)
=======
      return b8r.get(this.componentId())
>>>>>>> 5ab7b7a5
    }
  },
  methods: {
    connectedCallback () {
      const { path } = this
      if (path) {
        if (!this.name) this.name = path.split('/').pop().split('.').shift()
        b8r.component(this.name, path)
      }
    },
    set (...args) {
      b8r.setByPath(this.componentId, ...args)
    },
    render () {
      if (!this.isConnected) return
      const unready = this.parentElement && this.parentElement.closest(UNREADY_SELECTOR)
      if (unready) return
      if (this.name) {
        b8r.insertComponent(this.name, this)
      } else {
        b8r.removeComponent(this)
      }
    }
  }
})

b8r.wrapWithComponent = (component, element, data, attributes) => {
  const wrapper = b8r.create('div')
  if (attributes) {
    b8r.forEachKey(attributes, (val, prop) => wrapper.setAttribute(prop, val))
  }
  b8r.wrap(element, wrapper)
  b8r.insertComponent(component, wrapper, data)
  return wrapper
}

b8r.removeComponent = elt => {
  if (elt.dataset.componentId) {
    delete elt.dataset.componentId
    b8r.makeArray(elt.classList).forEach(c => {
      if (/-component$/.test(c)) {
        elt.classList.remove(c)
        b8r.empty(elt)
      }
    })
    b8r.cleanupComponentInstances()
  }
}

b8r.componentOnce = async (...args) => {
  const c = await b8r.component(...args)
  if (!b8r.findOne(`[data-component-id*="${c.name}"]`)) {
    await b8r.insertComponent(c)
  }
}

export default b8r<|MERGE_RESOLUTION|>--- conflicted
+++ resolved
@@ -746,11 +746,7 @@
       return this.dataset.componentId
     },
     data: function () {
-<<<<<<< HEAD
       return b8r.get(this.dataset.componentId)
-=======
-      return b8r.get(this.componentId())
->>>>>>> 5ab7b7a5
     }
   },
   methods: {
