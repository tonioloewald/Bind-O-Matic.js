/**
#bindinator
Copyright ©2016-2017 Tonio Loewald

Bindinator (b8r) binds data and methods to the DOM and lets you quickly turn chunks of
markup, style, and code into reusable components so you can concentrate on your project.

b8r leverages your understanding of the DOM and the browser rather than trying to
implement some kind of virtual machine to replace it.

## Core Functionality
- [The Registry](?source=source/b8r.registry.js)
- [Binding Data](?source=source/b8r.bindings.js)
  - [sending data to the DOM](?source=source/b8r.toTargets.js)
  - [capturing data changes from the DOM](?source=source/b8r.fromTargets.js)
- [Events](?source=source/b8r.events.js)
  - [keystroke](?source=source/b8r.keystroke.js)
- [Components](?source=source/b8r.component.js)

## Utilities
- [AJAX](?source=source/b8r.ajax.js)
- [DOM Utilities](?source=source/b8r.dom.js)
- [Functions](?source=source/b8r.functions.js)
- [Iterators](?source=source/b8r.iterators.js)
- [Showing and Hiding](?source=source/b8r.show.js)
*/
/* jshint esnext:true, loopfunc:true, latedef:false, curly:false */
/* global console, Element, HTMLElement */

import * as constants from './b8r.constants.js'
import { getByPath, pathSplit } from './b8r.byPath.js'
import * as _dom from './b8r.dom.js'
import * as _iterators from './b8r.iterators.js'
import * as _registry from './b8r.registry.js'
import * as _byExample from './b8r.byExample.js'
import * as _functions from './b8r.functions.js'
import _toTargets from './b8r.toTargets.js'
import * as _ajax from './b8r.ajax.js'
import * as _sort from './b8r.sort.js'
import {
  on,
  off,
  enable,
  disable,
  trigger,
  callMethod,
  implicitEventTypes,
  implicitlyHandleEventsOfType,
  handleEvent
} from './b8r.events.js'
import { _insertSet, _insertFromTargets } from './b8r._b8r_.js'
import * as fromTargets from './b8r.fromTargets.js'
import {
  addDataBinding,
  removeDataBinding,
  getDataPath,
  getListPath,
  getListInstancePath,
  getComponentId,
  findLists,
  findBindables,
  getBindings,
  replaceInBindings,
  resolveListInstanceBindings,
  splitPaths
} from './b8r.bindings.js'
import { saveDataForElement, dataForElement } from './b8r.dataForElement.js'
import { onAny, offAny, anyListeners } from './b8r.anyEvent.js'
import { keystroke, modifierKeys } from './b8r.keystroke.js'

import {
  asyncUpdate,
  getUpdateList,
  afterUpdate,
  touchElement,
  touchByPath,
  _afterUpdate,
  _setForceUpdate,
  expectCustomElement
} from './b8r.update.js'

import { show, hide } from './b8r.show.js'

import {
  component,
  components,
  componentTimeouts,
  makeComponent,
  makeComponentNoEval
} from './b8r.component.js'

import * as webComponents from './web-components.js'

let uniqueId = 0
const unique = () => uniqueId++

// TODO seal b8r after it's been built

const b8r = { constants, unique }
const UNLOADED_COMPONENT_SELECTOR = '[data-component],b8r-component:not([data-component-id])'
const UNREADY_SELECTOR = `[data-list],${UNLOADED_COMPONENT_SELECTOR}`

Object.assign(b8r, _dom)
Object.assign(b8r, _iterators)
Object.assign(b8r, { on, off, enable, disable, trigger, callMethod, implicitlyHandleEventsOfType })
Object.assign(b8r, { addDataBinding, removeDataBinding, getDataPath, getComponentId, getListPath, getListInstancePath })
Object.assign(b8r, { onAny, offAny, anyListeners })
Object.assign(b8r, _registry)
Object.assign(b8r, _byExample)
b8r.observe(() => true, (path, sourceElement) => touchByPath(path, sourceElement))
b8r.keystroke = keystroke
b8r.modifierKeys = modifierKeys
b8r.webComponents = webComponents
Object.assign(b8r, _functions)

b8r.cleanupComponentInstances = b8r.debounce(() => {
  // garbage collect models
  b8r.forEachKey(_componentInstances, (element, componentId) => {
    if (!b8r.isInBody(element) || element.dataset.componentId !== componentId) {
      delete _componentInstances[componentId]
    }
  })
  b8r.models().forEach(model => {
    if (model.substr(0, 2) === 'c#' && !_componentInstances[model]) {
      b8r.callIf(`${model}.destroy`)
      b8r.remove(model, false)
    }
  })
}, 100)
Object.assign(b8r, { asyncUpdate, afterUpdate, touchElement })

b8r.forceUpdate = () => {
  let updateList

  while (updateList = getUpdateList()) { // eslint-disable-line no-cond-assign
    const lists = b8r.find('[data-list]')
      .map(elt => ({ elt, listBinding: elt.dataset.list }))
    let binds = false // avoid collecting elements before big list updates

    while (updateList.length) {
      const { path, source } = updateList.shift()
      try {
        if (path) {
          lists
            .filter(bound => bound.elt !== source && bound.listBinding.includes(path))
            .forEach(({ elt }) => bindList(elt))

          if (!binds) {
            binds = b8r.find('[data-bind]')
              .map(elt => { return { elt, data_binding: elt.dataset.bind } })
          }

          binds
            .filter(bound => bound.elt !== source && bound.data_binding.includes(path))
            .forEach(rec => {
              rec.dirty = true
            })
        } else {
          b8r.bindAll(source)
        }
      } catch (e) {
        console.error('update error', e, { path, source })
      }
    }
    if (binds) binds.forEach(({ elt, dirty }) => dirty && bind(elt))
  }

  b8r.cleanupComponentInstances()

  _afterUpdate()
}

_setForceUpdate(b8r.forceUpdate)

b8r.setByPath = function (...args) {
  let name, path, value, sourceElement
  if (args.length === 2 && typeof args[1] === 'object' && !Array.isArray(args[1])) {
    [name, value] = args
    b8r.forEachKey(value, (val, path) => b8r.setByPath(name, path, val))
    return
  } else if (args.length === 2 || args[2] instanceof Element) {
    [path, value, sourceElement] = args
    path = b8r.resolvePath(path, sourceElement);
    [name, path] = pathSplit(path)
  } else {
    [name, path, value, sourceElement] = args
  }
  if (b8r.registered(name)) {
    if (typeof path === 'object') {
      b8r.set(name, path, sourceElement)
    } else {
      b8r.set(
        path[0] === '[' || !path
          ? `${name}${path}`
          : `${name}.${path}`, value, sourceElement
      )
    }
  } else {
    console.error(`setByPath failed; ${name} is not a registered model`)
  }
}

_insertSet(b8r.set)
_insertFromTargets(fromTargets)

const _touchPath = (model, path) => {
  b8r.touch(model + (path.startsWith('[') ? path : '.' + path))
}

b8r.pushByPath = function (...args) {
  let name, path, value, callback
  if (args.length === 2 || typeof args[2] === 'function') {
    [path, value, callback] = args;
    [name, path] = pathSplit(path)
  } else {
    [name, path, value, callback] = args
  }
  if (b8r.registered(name)) {
    const list = b8r.get(path ? `${name}.${path}` : name)
    list.push(value)
    if (callback) {
      callback(list)
    }
    _touchPath(name, path)
  } else {
    console.error(`pushByPath failed; ${name} is not a registered model`)
  }
}

b8r.unshiftByPath = function (...args) {
  let name, path, value
  if (args.length === 2) {
    [path, value] = args;
    [name, path] = pathSplit(path)
  } else {
    [name, path, value] = args
  }
  if (b8r.registered(name)) {
    const list = getByPath(b8r.get(name), path)
    list.unshift(value)
    _touchPath(name, path)
  } else {
    console.error(`unshiftByPath failed; ${name} is not a registered model`)
  }
}

b8r.removeListInstance = function (elt) {
  elt = elt.closest('[data-list-instance]')
  if (elt) {
    const ref = elt.dataset.listInstance
    try {
      const [, model, path, key] = ref.match(/^([^.]+)\.(.+)\[([^\]]+)\]$/)
      b8r.removeByPath(model, path, key)
    } catch (e) {
      console.error('cannot find list item for instance', ref)
    }
  } else {
    console.error('cannot remove list instance for', elt)
  }
}

function indexFromKey (list, key) {
  if (typeof key === 'number') {
    return key
  }
  const [idPath, value] = key.split('=')
  return list.findIndex(elt => `${getByPath(elt, idPath)}` === value)
}

b8r.removeByPath = function (...args) {
  let name, path, key
  if (args.length === 2) {
    [path, key] = args;
    [name, path] = pathSplit(path)
  } else {
    [name, path, key] = args
  }
  if (b8r.registered(name)) {
    const list = getByPath(b8r.get(name), path)
    const index = indexFromKey(list, key)
    if (Array.isArray(list) && index > -1) {
      list.splice(index, 1)
    } else {
      delete list[key]
    }
    _touchPath(name, path)
  }
}

b8r.listItems = element =>
  b8r.makeArray(element.children)
    .filter(elt => elt.matches('[data-list-instance]'))

b8r.listIndex = element =>
  b8r.listItems(element.parentElement).indexOf(element)

b8r.getComponentData = (elt, type) => {
  const id = getComponentId(elt, type)
  return id ? b8r.get(id) : null
}

b8r.setComponentData = (elt, path, value) => {
  const id = getComponentId(elt)
  b8r.setByPath(id, path, value)
}

b8r.getData = elt => {
  const dataPath = b8r.getDataPath(elt)
  return dataPath ? b8r.get(dataPath, elt) : null
}

b8r.getListInstance = elt => {
  const instancePath = b8r.getListInstancePath(elt)
  return instancePath ? b8r.get(instancePath, elt) : null
}

b8r.setListInstance = (elt, mutation) => {
  const instance = b8r.getListInstance(elt)
  const path = b8r.getListInstancePath(elt)
  const mutated = mutation(instance)
  b8r.set(path, mutated)
  b8r.find(`[data-list-instance="${path}"]`).forEach(b8r.touchElement)
}

b8r.getListTemplate = elt => {
  elt = elt.closest('[data-list-instance]')
  do {
    elt = elt.nextElementSibling
  } while (!elt.matches('[data-list]'))
  return elt
}

if (document.body) {
  implicitEventTypes
    .forEach(type => document.body.addEventListener(type, handleEvent, true))
} else {
  document.addEventListener('DOMContentLoaded', () => {
    implicitEventTypes
      .forEach(type => document.body.addEventListener(type, handleEvent, true))
  })
}

const toTargets = _toTargets(b8r)

b8r.onAny(['change', 'input'], '_b8r_._update_')

b8r.interpolate = (template, elt) => {
  let formatted
  if (template.match(/\$\{[^{]*?\}/)) {
    formatted = template
    do {
      formatted = formatted.replace(/\$\{([^{]*?)\}/g, (_, path) => {
        const value = b8r.get(path, elt)
        return value !== null ? value : ''
      })
    } while (formatted.match(/\$\{[^{]*?\}/))
  } else {
    const paths = splitPaths(template)
    if (paths.indexOf('') > -1) {
      throw new Error(`empty path in binding ${template}`)
    }
    formatted = paths.map(path => b8r.get(path, elt))
    if (formatted.length === 1) {
      formatted = formatted[0]
    }
  }
  return formatted
}

const _unequal = (a, b) => (a !== b) || (a && typeof a === 'object')

function bind (element) {
  if (element.tagName.includes('-') && element.constructor === HTMLElement) {
    expectCustomElement(element.tagName)
    return // do not attempt to bind to custom components before they are defined
  }
  if (element.closest(UNREADY_SELECTOR)) {
    return
  }
  const bindings = getBindings(element)
  const boundValues = element._b8rBoundValues || (element._b8rBoundValues = {})
  const newValues = {}
  for (let i = 0; i < bindings.length; i++) {
    const { targets, path } = bindings[i]
    const value = b8r.interpolate(path, element)
    const existing = boundValues[path]
    if (_unequal(existing, value)) {
      newValues[path] = value
      const _toTargets = targets.filter(t => toTargets[t.target])
      if (_toTargets.length) {
        _toTargets.forEach(t => {
          toTargets[t.target](element, value, t.key)
        })
      } else {
        console.warn('unrecognized toTarget in binding', element, bindings[i])
      }
    }
  }
  Object.assign(boundValues, newValues)
}
b8r.show = show
b8r.hide = hide

const forEachItemIn = (obj, idPath, func) => {
  if (Array.isArray(obj)) {
    for (let i = obj.length - 1; i >= 0; i--) {
      const item = obj[i]
      func(item, idPath ? `${idPath}=${getByPath(item, idPath)}` : i)
    }
  } else if (obj.constructor === Object) {
    if (idPath) {
      throw new Error('id-path is not supported for objects bound as lists')
    }
    const keys = Object.keys(obj)
    for (let i = keys.length - 1; i >= 0; i--) {
      const key = keys[i]
      func(obj[key], `=${key}`)
    }
  } else if (obj !== null) {
    throw new Error('can only bind Array and Object instances as lists')
  }
}

function bindList (listTemplate) {
  listTemplate.classList.add('-b8r-empty-list')
  if (
    !listTemplate.parentElement || // skip if disembodied
    listTemplate.parentElement.closest(UNREADY_SELECTOR)
  ) {
    return
  }
  const [sourcePath, idPath] = listTemplate.dataset.list.split(':')
  let methodPath, listPath, argPaths
  try {
    // parse computed list method if any
    [, , methodPath, argPaths] =
      sourcePath.match(/^(([^()]*)\()?([^()]*)(\))?$/)
    argPaths = argPaths.split(',')
    listPath = argPaths[0]
  } catch (e) {
    console.error('bindList failed; bad source path', sourcePath)
  }
  const resolvedPath = b8r.resolvePath(listPath, listTemplate)
  // rewrite the binding if necessary (otherwise nested list updates fail)
  if (resolvedPath !== listPath) {
    let listBinding = listPath = resolvedPath
    if (methodPath) {
      argPaths.shift()
      argPaths = [listPath, ...argPaths.map(path => b8r.resolvePath(path, listTemplate))]
      listBinding = `${methodPath}(${argPaths.join(',')})`
    }
    listTemplate.dataset.list = idPath ? `${listBinding}:${idPath}` : listBinding
  }
  let list = b8r.get(listPath)
  if (!list) {
    return
  }
  if (methodPath && !idPath) {
    throw new Error(`data-list="${listTemplate.dataset.list}" -- computed list requires id-path`)
  }
  // compute list
  if (methodPath) {
    if (!b8r.get(methodPath)) {
      // methodPath is not yet available; when it becomes available it will trigger
      // the binding so we can ignore it for now
      return
    }
    (() => {
      try {
        const args = argPaths.map(b8r.get)
        const filteredList = b8r.callMethod(methodPath, ...args, listTemplate)
        // debug warning for lists that get "filtered" into new objects
        if (
          Array.isArray(list) &&
          filteredList.length &&
          list.indexOf(filteredList[0]) === -1
        ) {
          console.warn(
            `list filter ${methodPath} returned a new object` +
            ' (not from original list); this will break updates!'
          )
        }
        list = filteredList
      } catch (e) {
        console.error(`bindList failed, ${methodPath} threw error`, e)
      }
    })()
    if (!list) {
      throw new Error('could not compute list; async filtered list methods not supported (yet)')
    }
  }
  // assign unique ids if _auto_ id-path is specified
  if (idPath === '_auto_') {
    for (let i = 0; i < list.length; i++) {
      if (list[i]._auto_ === undefined) {
        list[i]._auto_ = unique()
      }
    }
  }

  b8r.show(listTemplate)
  // efficient list update:
  // if we have an idPath we grab existing instances, and re-use those with
  // matching ids
  const existingListInstances = listTemplate._b8rListInstances || {}
  const listInstances = listTemplate._b8rListInstances = {}

  const template = listTemplate.cloneNode(true)
  template.classList.remove('-b8r-empty-list')
  if (template.classList.length === 0) template.removeAttribute('class')
  delete template.dataset.list

  /* Safari refuses to hide hidden options */
  if (listTemplate.tagName === 'OPTION') {
    listTemplate.setAttribute('disabled', '')
    listTemplate.textContent = ''
    template.removeAttribute('disabled')
  }

  let previousInstance = listTemplate
  let instance
  let listContentChanged = false

  const ids = {}
  listTemplate.classList.toggle('-b8r-empty-list', !list.length)
  forEachItemIn(list, idPath, (item, id) => {
    if (ids[id]) {
      console.warn(`${id} not unique ${idPath} in ${listTemplate.dataset.list}`)
      return
    }
    ids[id] = true
    const itemPath = `${listPath}[${id}]`
    instance = existingListInstances[itemPath]
    if (instance === undefined) {
      listContentChanged = true
      instance = template.cloneNode(true)
      instance.dataset.listInstance = itemPath
      instance._b8rListInstance = item
      listTemplate.parentElement.insertBefore(instance, previousInstance)
      resolveListInstanceBindings(instance, itemPath)
      b8r.bindAll(instance)
    } else {
      delete existingListInstances[itemPath]
      if (instance.nextSibling !== previousInstance) {
        listTemplate.parentElement.insertBefore(instance, previousInstance)
      }
    }
    listInstances[itemPath] = instance
    previousInstance = instance
  })
  b8r.forEachKey(existingListInstances, elt => {
    listContentChanged = true
    elt.remove()
  })
  // for <select> elements and components whose possible values may be dictated by their children
  // we trigger a 'change' event in the parent element.
  if (listContentChanged) b8r.trigger('change', listTemplate.parentElement)
  b8r.hide(listTemplate)
}

b8r.bindAll = element => {
  loadAvailableComponents(element)
  findBindables(element).forEach(bind)
  findLists(element).forEach(bindList)
}

Object.assign(b8r, _ajax)
Object.assign(b8r, _sort)

b8r.onRequest(() => {
  if (b8r.registered('b8rRequestInFlight')) {
    b8r.set('b8rRequestInFlight', b8r.ajaxRequestsInFlight())
  } else {
    b8r.register('b8rRequestInFlight', b8r.ajaxRequestsInFlight())
  }
})

const _pathRelativeB8r = _path => {
  return !_path ? b8r : Object.assign({}, b8r, {
    _path,
    component: (...args) => {
      const pathIndex = args[1] ? 1 : 0
      let url = args[pathIndex]
      if (url.indexOf('://') === -1) {
        url = `${_path}/${url}`
        args[pathIndex] = url
      }
      return b8r.component(...args)
    }
  })
}
Object.assign(b8r, { component, makeComponent, makeComponentNoEval })

b8r.components = () => Object.keys(components)

function loadAvailableComponents (element) {
  b8r.findWithin(element || document.body, UNLOADED_COMPONENT_SELECTOR, true)
    .forEach(target => {
      if (!target.closest('[data-list]')) {
        const name = target.tagName === 'B8R-COMPONENT'
          ? target.name
          : target.dataset.component
        if (name) b8r.insertComponent(name, target)
      }
    })
}

b8r._DEPRECATED_COMPONENTS_PASS_DOWN_DATA = false
const inheritData = element => {
  const reserved = ['destroy'] // reserved lifecycle methods
  const selector = b8r._DEPRECATED_COMPONENTS_PASS_DOWN_DATA
    ? '[data-path],[data-list-instance],[data-component-id]'
    : '[data-path],[data-list-instance]'
  const source = element.closest(selector)
  if (!source) {
    return null
  } else {
    const data = b8r.get(source.dataset.componentId || b8r.getDataPath(source))
    return b8r.filterObject(
      data || {},
      (v, k) => (!reserved.includes(k)) || typeof v !== 'function'
    )
  }
}

let componentCount = 0
const _componentInstances = {}
b8r.insertComponent = async function (component, element, data) {
  if (!component) {
    throw new Error('insertComponent requires a component')
  }
  const dataPath = typeof data === 'string' ? data : b8r.getDataPath(element)
  if (!element) {
    element = b8r.create('div')
  } else if (!b8r.isInBody(element)) {
    return
  }
  if (typeof component === 'string') {
    if (!components[component]) {
      if (!componentTimeouts[component]) {
        // if this doesn't happen for five seconds, we have a problem
        componentTimeouts[component] = setTimeout(
          () => console.error('component timed out: ', component), 5000)
      }
      if (data) {
        saveDataForElement(element, data)
      }
      element.dataset.component = component
      return
    }
    component = components[component]
  }
  const className = component.name + '-component'
  if (element.classList.contains(className)) return
  if (element.dataset.component) {
    delete element.dataset.component
  }
  if (!data || dataPath) {
    data = dataForElement(element) || inheritData(element) || {}
  }
  if (element.parentElement === null) {
    document.body.appendChild(element)
  }
  const children = b8r.fragment()
  /*
    * if you're replacing a component, it should get the replaced component's children.
    * we probably want to be able to remove a component (i.e. pull out an instance's
      children and then delete element's contents, replace the children, and remove
      its id)
    * note that components with no DOM nodes present a problem since they may have
      passed-through child elements that aren't distinguishable from a component's
      original body
  */
  const componentId = 'c#' + component.name + '#' + (++componentCount)
  if (component.view.children.length) {
    if (element.dataset.componentId) {
      if (element.querySelector('[data-children]')) {
        b8r.moveChildren(element.querySelector('[data-children]'), children)
      } else {
        b8r.empty(element)
      }
    } else {
      b8r.moveChildren(element, children)
    }
    // [data-parent] supports DOM elements such as <tr> that can only "live" in a specific context
    const source = component.view.querySelector('[data-parent]') || component.view
    b8r.copyChildren(source, element)
    replaceInBindings(element, '_component_', componentId)
    if (dataPath) {
      replaceInBindings(element, '_data_', dataPath)
    }
    const childrenDest = b8r.findOneWithin(element, '[data-children]')
    if (children.firstChild && childrenDest) {
      b8r.empty(childrenDest)
      b8r.moveChildren(children, childrenDest)
    }
  }
  b8r.makeArray(element.classList).forEach(c => {
    if (c.substr(-10) === '-component') {
      element.classList.remove(c)
    }
  })
  const get = path => b8r.getByPath(componentId, path)
  const set = (...args) => {
    b8r.setByPath(componentId, ...args)
    // updates value bindings
    if (args[0] === 'value' || Object.prototype.hasOwnProperty.call(args[0], 'value')) {
      b8r.trigger('change', element)
    }
  }
  const register = componentData => {
    console.warn('use of register withi components is deprecated, use set() instead')
    set(componentData)
  }
  const touch = path => _touchPath(componentId, path)
  const on = (...args) => b8r.on(element, ...args)
  const find = selector => b8r.findWithin(element, selector)
  const findOne = selector => b8r.findOneWithin(element, selector)
  const initialValue = typeof component.initialValue === 'function'
    ? await component.initialValue({ b8r, get, set, touch, on, component: element, findOne, find })
    : b8r.deepClone(component.initialValue) || data
  data = {
    ...(component.type ? b8r.deepClone(component.type) : {}),
    ...initialValue,
    dataPath,
    componentId
  }
  b8r.register(componentId, data, true)
  element.classList.add(className)
  element.dataset.componentId = componentId
  _componentInstances[componentId] = element
  if (component.load) {
    try {
      await component.load(
        element, _pathRelativeB8r(component.path), find, findOne,
        b8r.reg[componentId], register, get, set, on, touch, component
      )
    } catch (e) {
      debugger // eslint-disable-line no-debugger
      console.error('component', component.name, 'failed to load', e)
    }
  }
  b8r.bindAll(element)
}

b8r.Component = b8r.webComponents.makeWebComponent('b8r-component', {
  attributes: {
    name: '',
    path: '',
  },
  content: false,
  props: {
    componentId () {
      return this.dataset.componentId
    },
<<<<<<< HEAD
    state () {
      return b8r.get(this.componentId)
    },
    value (x) {
      if (x === undefined) {
        return this.state.value
      } else {
        if (this.state.value !== undefined) {
          this.state.value = x
        }
      }
    },
=======
    data: function () {
      return b8r.reg[this.dataset.componentId]
    }
>>>>>>> c32be2f4
  },
  methods: {
    connectedCallback () {
      const { path } = this
      if (path) {
        if (!this.name) this.name = path.split('/').pop().split('.').shift()
        b8r.component(this.name, path)
      }
    },
    get (path = '.') {
      return b8r.getByPath(this.componentId)
    },
    set (...args) {
      b8r.setByPath(this.componentId, ...args)
    },
    render () {
      if (!this.isConnected) return
      const unready = this.parentElement && this.parentElement.closest(UNREADY_SELECTOR)
      if (unready) return
      if (this.name) {
        b8r.insertComponent(this.name, this)
      } else {
        b8r.removeComponent(this)
      }
    }
  }
})

b8r.wrapWithComponent = (component, element, data, attributes) => {
  const wrapper = b8r.create('div')
  if (attributes) {
    b8r.forEachKey(attributes, (val, prop) => wrapper.setAttribute(prop, val))
  }
  b8r.wrap(element, wrapper)
  b8r.insertComponent(component, wrapper, data)
  return wrapper
}

b8r.removeComponent = elt => {
  if (elt.dataset.componentId) {
    delete elt.dataset.componentId
    b8r.makeArray(elt.classList).forEach(c => {
      if (/-component$/.test(c)) {
        elt.classList.remove(c)
        b8r.empty(elt)
      }
    })
    b8r.cleanupComponentInstances()
  }
}

b8r.componentOnce = async (...args) => {
  const c = await b8r.component(...args)
  if (!b8r.findOne(`[data-component-id*="${c.name}"]`)) {
    await b8r.insertComponent(c)
  }
}

Object.freeze(b8r)

export default b8r<|MERGE_RESOLUTION|>--- conflicted
+++ resolved
@@ -753,10 +753,6 @@
     componentId () {
       return this.dataset.componentId
     },
-<<<<<<< HEAD
-    state () {
-      return b8r.get(this.componentId)
-    },
     value (x) {
       if (x === undefined) {
         return this.state.value
@@ -766,11 +762,9 @@
         }
       }
     },
-=======
-    data: function () {
+    data () {
       return b8r.reg[this.dataset.componentId]
-    }
->>>>>>> c32be2f4
+    },
   },
   methods: {
     connectedCallback () {
