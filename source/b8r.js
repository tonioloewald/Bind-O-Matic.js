/**
#bindinator
Copyright ©2016-2017 Tonio Loewald

Bindinator (b8r) binds data and methods to the DOM and lets you quickly turn chunks of 
markup, style, and code into reusable components so you can concentrate on your project.

b8r leverages your understanding of the DOM and the browser rather than trying to
implement some kind of virtual machine to replace it.
*/
/* jshint esnext:true, loopfunc:true, latedef:false */
/* globals console, require, module */

'use strict';

const { getByPath, pathSplit } = require('./b8r.byPath.js');

function b8r() {}

module.exports = b8r;

Object.assign(b8r, require('./b8r.dom.js'));
Object.assign(b8r, require('./b8r.perf.js'));
Object.assign(b8r, require('./b8r.iterators.js'));
const {
  on,
  off,
  enable,
  disable,
  callMethod,
  trigger,
  implicit_event_types,
  handle_event,
} = require('./b8r.events.js');
Object.assign(b8r, { on, off, enable, disable, callMethod, trigger });
const {
  addDataBinding,
  removeDataBinding,
  getDataPath,
  getListInstancePath,
  getComponentDataPath,
  findLists,
  findBindables,
  getBindings,
  replaceInBindings
} = require('./b8r.bindings.js');
Object.assign(b8r, {addDataBinding, removeDataBinding, getDataPath, getListInstancePath});
const { saveDataForElement, dataForElement } =
  require('./b8r.dataForElement.js');
const {onAny, offAny, anyListeners} =
    require('./b8r.anyEvent.js');
Object.assign(b8r, { onAny, offAny, anyListeners });
Object.assign(b8r, require('./b8r.registry.js'));
b8r.observe(
    () => true,
            (path, source_element) => b8r.touchByPath(path, source_element));
const { keystroke, modifierKeys } = require('./b8r.keystroke.js');
b8r.keystroke = keystroke;
b8r.modifierKeys = modifierKeys;

/**
    b8r.register(name, obj);

registers an object by name as data or controller. The names `_component_`,
`_data_` and `_b8r_` are reserved; other similar names may be reserved later.

`_b8r_` is the name of the collection of internal event handlers for bound variables.

    b8r.deregister(name); // removes a registered object
    b8r.deregister(); // just cleans up obsolete component data

Remove a registered (named) object. deregister also removes component instance objects
for components no longer in the DOM.

    b8r.setByPath('model', 'data.path, value);
    b8r.setByPath('model.data.path', value);

Set a registered object's property by path; bound elements will be updated automatically.

    b8r.getByPath('model', 'data.path');
    b8r.getByPath('model.data.path');

Get a registered object's property by path.

    b8r.pushByPath('model', 'data.path', item, callback);
    b8r.pushByPath('model.data.path', item, callback);

As above, but unshift (and no callback).

    b8r.unshiftByPath('model', 'data.path', item);
    b8r.unshiftByPath('model.data.path', item);

Insert an item into the specified array property. (Automatically updates bound
lists).


> ### Note
>
> Having gained experience with the framework, I am doubling down
> on object paths and simplifying the API in favor of:
> <pre>
> b8r.get('path.to.value');
> b8r.set('path.to.value', new_value);
> </pre>
> The older APIs (setByPath, etc.) will ultimately be deprecated. Even now they
> are little more than wrappers for set/get. See the *Registry* docs.

Also note that the new registry APIs provide an explicit *observable*.

    b8r.removeListInstance(element);

Removes a data-list-instance's corresponding list member and any other bound
data-list-instances.
*/

b8r._component_instances = () =>
  b8r.models().filter(key => key.indexOf(/^c#/) !== -1);

/**
    b8r.debounce(method, min_interval_ms) => debounced method
    b8r.throttle(method, min_interval_ms) => throttled method

Two utility functios for preventing a method from being called too frequently.
Not recommended for use on methods which take arguments!

The key difference is that **debounce** is guaranteed to actually call the
original method after the debounced wrapper stops being called for the
minimum interval.

Meanwhile **throttle** will refuse to call the original method again
if it was previously called within the specified interval.
*/

b8r.debounce = (orig_fn, min_interval) => {
  let debounce_id;
  return (...args) => {
    if (debounce_id) {
      clearTimeout(debounce_id);
    }
    debounce_id = setTimeout(() => orig_fn(...args), min_interval);
  };
};

b8r.throttle = (orig_fn, min_interval) => {
  let last_call = Date.now() - min_interval;
  return (...args) => {
    const now = Date.now();
    if (now - last_call > min_interval) {
      last_call = now;
      orig_fn(args);
    }
  };
};

b8r.cleanupComponentInstances = b8r.debounce(() => {
  // garbage collect models
  b8r.forEachKey(_component_instances, (element, component_id) => {
    if (!b8r.isInBody(element) || element.dataset.componentId !== component_id) {
      delete _component_instances[component_id];
    }
  });
  b8r.models().forEach((model) => {
    if (model.substr(0, 2) === 'c#' && !_component_instances[model]) {
      b8r.remove(model);
    }
  });
}, 100);

b8r.deregister = name => b8r.remove(name);

const notInTemplate = elt => !elt.closest('[data-component],[data-list]');

/**
> ### Experiment: Async Updates
>
> With the goal of keeping all updates smooth and seamless, the idea here is to
> make automatically generated DOM updates asynchronous (via requestAnimationFrame)
> This has the advantage of deduplicating updates (i.e. not updating a given element)
> more than once owing to underlying data changes) and also allowing updates to be
> broken up into time-budgeted chunks (e.g. 1/30 or 1/60 of a second)
>
> Initial experiments seem to cause no breakage *except* for unit tests, but simply
> updating the unit tests and then turning them on by default seems a bit risky, so 
> instead for the time being we get the following usage:
>
> <pre>
> b8r.async_updates(); // returns true | false
> b8r.async_updates(true); // enable async updates
> b8r.async_updates(false); // disable async updates
> b8r.after_update(callback); // fires callback after async updates are complete
> </pre>
>
> So, if you had code that looked like this:
>
> <pre>
> b8r.register('foo', {bar: 17});
> console.log(b8r.findOne('[data-bind="text=foo.bar"]').value); // logs 17
> </pre>
>
> You could now have to write this:
>
> <pre>
> b8r.async_updates(true);
> b8r.register('foo', {bar: 17});
> b8r.after_update(() => {
>   console.log(b8r.findOne('[data-bind="text=foo.bar"]').value);
> });
> </pre>
>
> Note that async_updates is a **global** setting, so you could easily break other
> stuff by doing this. The end goal is to use async_updates everywhere.
*/

let _async_updates = true;
const _update_list = [];
const _after_update_callbacks = [];

const _update = () => {
  b8r.logStart('async_update', 'update');
  const body = document.body;

  while(_update_list.length) {
    const {fn, element} = _update_list.shift();
    if (body.contains(element)) {
      try {
        fn(element);
      } catch (e) {
        console.error('_update error', e, fn, element);
      }
    }
  }

  b8r.logStart('async_update', '_after_update_callbacks');
  while(_after_update_callbacks.length) {
    let fn;
    try {
      fn = _after_update_callbacks.shift();
      fn();
    } catch(e) {
      console.error('_after_update_callback error', e, fn);
    }
  }
  b8r.logEnd('async_update', '_after_update_callbacks');

  b8r.logEnd('async_update', 'update');
};

const _change_list = [];

const _trigger_changes = () => {
  b8r.logStart('async_update', 'changes');
  while (_change_list.length) {
    b8r.trigger('change', _change_list.shift());
  }
  b8r.logEnd('async_update', 'changes');
};

const _trigger_change = element => {
  if (element instanceof HTMLElement) {
    if (!_change_list.length) {
      requestAnimationFrame(_trigger_changes);
    }
    if (_change_list.indexOf(element) === -1) {
      _change_list.push(element);
    }
  }
};

const async_update = (fn, element) => {
  if (!_async_updates) {
    fn(element);
  } else if (!_update_list.find(item => item.fn === fn && item.element === element)) {
    b8r.logStart('async_update', 'queue');
    if (!_update_list.length) {
      requestAnimationFrame(_update);
    }
    _update_list.push({ fn, element });
    b8r.logEnd('async_update', 'queue');
  }
};

b8r.async_updates = setting => {
  if (setting === undefined) {
    return _async_updates;
  } else {
    _async_updates = !!setting;
  }
};

b8r.after_update = callback => {
  if (_update_list.length) {
    if (_after_update_callbacks.indexOf(callback) === -1) {
      _after_update_callbacks.push(callback);
    }
  } else {
    callback();
  }
};

b8r.touchByPath = (...args) => {
  let full_path, source_element, name, path;

  if (args[1] instanceof HTMLElement) {
    [full_path, source_element] = args;
  } else {
    [name, path, source_element] = args;
    full_path = !path || path === '/' ? name : name + (path[0] !== '[' ? '.' : '') + path;
  }

  b8r.logStart('touchByPath', full_path);

  b8r.find('[data-list*="' + full_path + '"]').
  forEach(elt => async_update(bindList, elt));

  b8r.find('[data-bind*="' + full_path + '"]').
  forEach(elt => notInTemplate(elt) && elt !== source_element && async_update(bind, elt));

  b8r.logEnd('touchByPath', full_path);
};

b8r.setByPath = function(...args) {
  let name, path, value, source_element;
  if (args.length === 2 && typeof args[1] === 'object' && !Array.isArray(args[1])) {
    [name, value] = args;
    b8r.forEachKey(value, (val, path) => b8r.setByPath(name, path, val));
    return;
  } else if (args.length === 2 || args[2] instanceof Element) {
    [path, value, source_element] = args;
    path = b8r.resolvePath(path, source_element);
    [name, path] = pathSplit(path);
  } else {
    [name, path, value, source_element] = args;
  }
  if (b8r.registered(name)) {
    // const model = b8r.get(name);
    if (typeof path === 'object') {
      // Object.assign(model, path);
      // b8r.touchByPath(name, '/', source_element);
      b8r.set(name, path, source_element);
    } else {
      // setByPath(model, path, value);
      // b8r.touchByPath(name, path, source_element);
      b8r.set(
        path[0] === '[' || !path ?
        `${name}${path}` :
        `${name}.${path}`, value, source_element
      );
    }
  } else {
    console.error(`setByPath failed; ${name} is not a registered model`);
  }
};

b8r.pushByPath = function(...args) {
  let name, path, value, callback;
  if (args.length === 2 || typeof args[2] === 'function') {
    [path, value, callback] = args;
    [name, path] = pathSplit(path);
  } else {
    [name, path, value, callback] = args;
  }
  if (b8r.registered(name)) {
    const list = b8r.get(path ? `${name}.${path}` : name);
    list.push(value);
    if (callback) {
      callback(list);
    }
    b8r.touchByPath(name, path);
  } else {
    console.error(`pushByPath failed; ${name} is not a registered model`);
  }
};

b8r.unshiftByPath = function(...args) {
  let name, path, value;
  if (args.length === 2) {
    [path, value] = args;
    [name, path] = pathSplit(path);
  } else {
    [name, path, value] = args;
  }
  if (b8r.registered(name)) {
    const list = getByPath(b8r.get(name), path);
    list.unshift(value);
    b8r.touchByPath(name, path);
  } else {
    console.error(`unshiftByPath failed; ${name} is not a registered model`);
  }
};

b8r.removeListInstance = function(elt) {
  elt = elt.closest('[data-list-instance]');
  if (elt) {
    const ref = elt.dataset.listInstance;
    try {
      const [, model, path, key] = ref.match(/^([^.]+)\.(.+)\[([^\]]+)\]$/);
      b8r.removeByPath(model, path, key);
    } catch (e) {
      console.error('cannot find list item for instance', ref);
    }
  } else {
    console.error('cannot remove list instance for', elt);
  }
};

function indexFromKey(list, key) {
  if (typeof key === 'number') {
    return key;
  }
  const [id_path, value] = key.split('=');
  return list.findIndex(elt => getByPath(elt, id_path) == value);
}

b8r.removeByPath = function(...args) {
  let name, path, key;
  if (args.length === 2) {
    [path, key] = args;
    [name, path] = pathSplit(path);
  } else {
    [name, path, key] = args;
  }
  if (b8r.registered(name)) {
    const list = getByPath(b8r.get(name), path);
    const index = indexFromKey(list, key);
    if (Array.isArray(list) && index > -1) {
      list.splice(index, 1);
    } else {
      delete list[key];
    }
    b8r.touchByPath(name, path);
  }
};

b8r.getByPath = function(model, path) {
  return b8r.get(path ? model + (path[0] === '[' ? path : '.' + path) : model);
};

b8r.listItems = element =>
  b8r.makeArray(element.children)
    .filter(elt => elt.matches('[data-list-instance]'));
b8r.listIndex = element =>
  b8r.listItems(element.parentElement).indexOf(element);

/**
### Finding Bound Data

To get a component's id (which you should not need to do very often)
you can call getComponentId:

    b8r.getComponentId(elt)

The component id looks like c# _component name_ # _n_ where _n_ is the
simply the creation order. It follows that component ids are guaranteed
to be unique.

To quickly obtain bound data a component from an element inside it:

    b8r.getComponentData(elt)

In effect this simply gets the component id and then finds the corresponding
registered data object (or "model").

To quickly obtain bound data a list instance from an element inside it:

    b8r.getListInstance(elt)
*/

b8r.getComponentId = getComponentDataPath;

b8r.getComponentData = elt => {
  const id = getComponentDataPath(elt);
  return id ? b8r.get(id) : null;
};

b8r.setComponentData = (elt, path, value) => {
  const id = getComponentDataPath(elt);
  b8r.setByPath(id, path, value);
};

b8r.getListInstance = function(elt) {
  const instancePath = b8r.getListInstancePath(elt);
  return instancePath ? b8r.get(instancePath, elt) : null;
};

if (document.body) {
  implicit_event_types.
  forEach(type => document.body.addEventListener(type, handle_event, true));
} else {
  document.addEventListener('DOMContentLoaded', () => {
    implicit_event_types.
    forEach(type => document.body.addEventListener(type, handle_event, true));
  });
}

/**
    b8r.implicityHandleEventsOfType(type_string)

Adds implicit event handling for a new event type. E.g. you might want
to use `data-event` bindings for the seeking `media` event, which you
could do with `b8r.implicityHandleEventsOfType('seeking')`.
*/

b8r.implicitlyHandleEventsOfType = type => {
  if (implicit_event_types.indexOf(type) === -1) {
    implicit_event_types.push(type);
    document.body.addEventListener(type, handle_event, true);
  }
};

/**
## Data Binding

Data binding is implemented via the data-bind and data-list attributes.

See the docs on binding data to and from the DOM for more detail.

The key public methods are:

    b8r.bindAll(target); // binds all elements within target; loads available components

Or:

    b8r.bindAll(target, 'path.to.data'); // as above, but uses path for dynamic bindings

Note (FIXME): bindAll only applies its path to components and lists; it doesn't do it to
individual elements, which it probably should.

Also, there's a utility method:

    b8r.interpolate('string with ${data.to.path} and ${data.with.other.path}');
    b8r.interpolate('string with ${data.to.path} and ${data.with.other.path}', element);

The second argument is required if any path used is relative (e.g. `.foo.bar`),
data-relative (e.g. `_data_.foo.bar`), or component-relative (e.g. `_component_.foo.bar`).

In essence, if you want to use string interpolation, bindinator uses the ES6-style
interpolations for data paths (javascript is not supported, just data paths). Data
paths are evaluated normally, so _data_, _component_, and relative paths should
work exactly as expected.
*/

const toTargets = require('./b8r.toTargets.js')(b8r);
const fromTargets = require('./b8r.fromTargets.js')(b8r);

b8r.onAny([ 'change', 'input' ], '_b8r_._update_', true);

const debug_paths = true;

b8r.interpolate = (template, elt) => {
  let formatted = '';
  if (template.match(/\$\{.*?\}/)) {
    formatted = template.replace(/\$\{(.*?)\}/g, (_, path) => {
      if (debug_paths && !b8r.isValidPath(path)) {
        console.error('bad path', path, 'in data-bind', elt);
      } else {
        const value = b8r.get(path, elt);
        return value !== null ? value : '';
      }
    }) ;
  } else {
    if (debug_paths && !b8r.isValidPath(template)) {
      console.error('bad path', template, 'in binding', elt);
    } else {
      formatted = b8r.get(template, elt);
    }
  }
  return formatted;
};

function bind(element) {
  const bindings = getBindings(element);
  const logArgs = [ 'bind', b8r.elementSignature(element) ];
  b8r.logStart(...logArgs);
  const boundValues = element._b8rBoundValues || (element._b8rBoundValues = {});
  const newValues = {};
  for (let i = 0; i < bindings.length; i++) {
    const { targets, path } = bindings[i];
    const value = b8r.interpolate(path, element);
    const existing = boundValues[path];
    if (existing !== value || (value && value.constructor)) {
      const signature = b8r.elementSignature(element);
      b8r.logStart('toTargets', signature);
      newValues[path] = value;
      const _toTargets = targets.filter(t => toTargets[t.target]);
      if (_toTargets.length) {
        _toTargets.forEach(t => {
          toTargets[t.target](element, value, t.key);
        });
      } else {
        console.warn(`unrecognized toTarget in binding`, element, bindings[i]);
      }
      b8r.logEnd('toTargets', signature);
    }
  }
  Object.assign(boundValues, newValues);
  b8r.logEnd(...logArgs);
}

const { show, hide } = require('./b8r.show.js');
b8r.show = show;
b8r.hide = hide;

function removeListInstances(element) {
  while (element.previousSibling &&
         (!element.previousSibling.matches ||
          element.previousSibling.matches('[data-list-instance]'))) {
    element.parentElement.removeChild(element.previousSibling);
  }
}

b8r.listInstances = list_template => {
  const instances = [];
  let instance = list_template.previousSibling;
  while (instance && instance instanceof Element &&
         instance.matches('[data-list-instance]')) {
    instances.push(instance);
    instance = instance.previousSibling;
  }
  return instances.reverse();
};

const resolveListInstanceBindings = (instance_elt, instance_path) => {
  const elements = b8r.findWithin(instance_elt, '[data-bind]', true)
                     .filter(elt => !elt.closest('[data-list]'));
  elements.forEach(elt => {
    const binding_source = elt.dataset.bind;
    if (binding_source.indexOf('=.') > -1) {
      const path_prefix = `=${instance_path}.`;
      elt.dataset.bind = binding_source.replace(/\=\./g, path_prefix);
    }
    if (binding_source.indexOf('${.') > -1) {
      elt.dataset.bind = binding_source.
                         replace(/\$\{(\.[^\}]+)\}/g, '${' + instance_path + '$1}');
    }
  });
};

/**
  This is an optimization that eliminates the costlier parts of bindAll
  for list elements, especially in the finest-grained case (where you're
  binding a buttload of fairly simple elements).
*/
function makeListInstanceBinder (list_template) {
  if (b8r.findWithin(list_template, '[data-list],[data-component]').length) {
    return (instance, itemPath) => {
      findBindables(instance).forEach(elt => bind(elt));
      findLists(instance).forEach(elt => bindList(elt, itemPath));
      loadAvailableComponents(instance, itemPath);
    };
  } else {
    return instance => {
      findBindables(instance).forEach(elt => bind(elt));
    };
  }
}

const forEachItemIn = (obj, id_path, func) => {
  if (Array.isArray(obj)) {
    for (let i = obj.length - 1; i >= 0; i--) {
      const item = obj[i];
      func(item, id_path ? `${id_path}=${getByPath(item, id_path)}` : i);
    }
  } else if (obj.constructor === Object) {
    if (id_path) {
      throw `id-path is not supported for objects bound as lists`;
    }
    const keys = Object.keys(obj);
    for (let i = keys.length - 1; i >= 0; i--) {
      const key = keys[i];
      func(obj[key], `=${key}`);
    }
  } else if (obj !== null) {
    throw 'can only bind Array and Object instances as lists';
  }
};

function bindList(list_template, data_path) {
  if (!list_template.parentElement) {
    return;
  }
  const [source_path, id_path] = list_template.dataset.list.split(':');
  let method_path, list_path, arg_paths;
  try {
    // parse computed list method if any
    [, , method_path, arg_paths] =
      source_path.match(/^(([^()]*)\()?([^()]*)(\))?$/);
    arg_paths = arg_paths.split(',');
    list_path = arg_paths[0];
  } catch (e) {
    console.error('bindList failed; bad source path', source_path);
  }
  if (data_path) {
    list_path = data_path + list_path;
  }
  b8r.logStart('bindList', b8r.elementSignature(list_template));
  if (debug_paths && !b8r.isValidPath(list_path)) {
    console.error('bad path', list_path, 'in data-list', list_template);
    return;
  }
  let list = b8r.get(list_path, list_template);
  if (!list) {
    return;
  }
  // compute list
  if (method_path) {
    (() => {
      try {
        const args = arg_paths.map(b8r.get);
        const filtered_list = b8r.callMethod(method_path, ...args, list_template);
<<<<<<< HEAD
        // debug warning
        if (filtered_list.length && list.indexOf(filtered_list[0]) === -1) {
          console.warn(
            `list filter ${method_path} returned a new object` + 
            ` (not from original list); this will break updates!`
          );
=======
        // debug warning for lists that get "filtered" into new objects
        if (Array.isArray(list) && filtered_list.length && list.indexOf(filtered_list[0]) === -1) {
          console.warn(`list filter ${method_path} returned a new object (not from original list); this will break updates!`);
>>>>>>> 36ba6945
        }
        list = filtered_list;
      } catch (e) {
        console.error(`bindList failed, ${method_path} threw error`, e);
      }
    })();
    if (!list) {
      throw 'could not compute list; async filtered list methods not supported (yet)';
    }
  }
  b8r.show(list_template);
  if (!id_path) {
    removeListInstances(list_template);
  }
  // efficient list update:
  // if we have an id_path we grab existing instances, and re-use those with
  // matching ids
  const existing_list_instances = id_path ? b8r.listInstances(list_template) : [];
  const path_to_instance_map = {};
  if (existing_list_instances.length) {
<<<<<<< HEAD
    existing_list_instances.
    forEach(elt => path_to_instance_map[elt.dataset.listInstance] = elt);
=======
    existing_list_instances.forEach(elt => {
      path_to_instance_map[elt.dataset.listInstance] = elt;
    });
>>>>>>> 36ba6945
  }

  /* Safari refuses to hide hidden options */
  const template = list_template.cloneNode(true);
  if (template.dataset.list) {
    delete template.dataset.list;
  }
  if (list_template.tagName === 'OPTION') {
    list_template.setAttribute('disabled', '');
    list_template.textContent = '';
    template.removeAttribute('disabled');
  }

  const binder = makeListInstanceBinder(template);

  let previous_instance = list_template;
  let instance;

  const ids = {};
  forEachItemIn(list, id_path, (item, id) => {
    if (ids[id]) {
      console.warn(`${id} not unique ${id_path} in ${list_template.dataset.list}`);
      return;
    }
    ids[id] = true;
    const itemPath = `${list_path}[${id}]`;
    instance = path_to_instance_map[itemPath];
    if (instance === undefined) {
      instance = template.cloneNode(true);
      instance.dataset.listInstance = itemPath;
      resolveListInstanceBindings(instance, itemPath);
      binder(instance);
      list_template.parentElement.insertBefore(instance, previous_instance);
    } else {
      delete path_to_instance_map[itemPath];
      binder(instance);
      if (instance.nextSibling !== previous_instance) {
        list_template.parentElement.insertBefore(instance, previous_instance);
      }
    }
    previous_instance = instance;
  });
  // anything still there is no longer in the list and can be removed
  if (id_path) {
    b8r.forEachKey(path_to_instance_map, instance => instance.remove());
  }
  b8r.hide(list_template);
  _trigger_change(list_template.parentElement);
  b8r.logEnd('bindList', b8r.elementSignature(list_template));
}

b8r.bindAll = (element, data_path) => {
  const signature = b8r.elementSignature(element);
  b8r.logStart('bindAll', signature);
  loadAvailableComponents(element, data_path);
  findBindables(element).forEach(elt => bind(elt));
  findLists(element).forEach(elt => bindList(elt, data_path));
  b8r.logEnd('bindAll', signature);
  b8r.cleanupComponentInstances();
};

/**
## `_b8r_`

The _b8r_ object is registered by default as a useful set of always available
methods, especially for handling events.

You can use them the obvious way:

    <button data-event="click:_b8r_.echo">
      Click Me, I cause console spam
    </button>

    _b8r_.echo // logs events to the console
    _b8r_.stopEvent // use this to simply catch an event silently
    _b8r_._update_ // this is used by b8r to update models automatically
*/

b8r._register('_b8r_', {
  echo : evt => console.log(evt) || true,
  stopEvent : () => {},
  _update_ : evt => {
    let elements = b8r.findAbove(evt.target, '[data-bind]', null, true);
    // update elements with selected fromTarget
    if (evt.target.tagName === 'SELECT') {
      const options = b8r.findWithin(evt.target, 'option[data-bind]:not([data-list])');
      elements = elements.concat(options);
    }
    elements.filter(elt => !elt.matches('[data-list]')).forEach(elt => {
      const bindings = getBindings(elt);
      for (let i = 0; i < bindings.length; i++) {
        const { targets, path } = bindings[i];
        const bound_targets = targets.filter(t => fromTargets[t.target]);
        bound_targets.forEach(t => {
          // all bets are off on bound values!
          const value = fromTargets[t.target](elt, t.key);
          if (value !== undefined) {
            delete elt._b8rBoundValues;
            b8r.setByPath(path, value, elt);
          }
        });
      }
    });
    return true;
  },
});

const ajax = require('./b8r.ajax.js');
Object.assign(b8r, ajax);

const components = {};
const component_timeouts = {};

/**
    b8r.component(name, url);

Loads component from url registers it as "name". (Components are registered
separately from other objects.)
Returns a promise of the component once loaded.

    b8r.component('path/to/name');

If just a url parameter is provided, the name of the component will be
inferred.

**Note**: the extension .component.html is appended to url

Instances of the component will automatically be inserted as expected once
loaded.

**Also note**: you can usually avoid the pattern:

    b8r.component(...).then(c => b8r.insertComponent(c, target))

By simply binding the component to the target and letting nature take its
course.
*/

const component_promises = {};

let _component_path = false;
b8r.component = function(name, url, preserve_source) {
  if (url === undefined) {
    url = name;
    name = url.split('/').pop();
  }
  if (_component_path && url.indexOf('//') === -1) {
    url = `${_component_path}/${url}`.replace(/components\/components/, 'components');
  }
  if (!component_promises[name] || preserve_source) {
    component_promises[name] = new Promise(function(resolve, reject) {
      if (components[name] && !preserve_source) {
        resolve(components[name]);
      } else {
        b8r.ajax(`${url}.component.html`)
          .then(source => resolve(b8r.makeComponent(name, source, url, preserve_source)))
          .catch(err => {
            delete component_promises[name];
            console.error(err, `failed to load component ${url}`);
            reject(err);
          });
      }
    });
  }
  return component_promises[name];
};

b8r.components = () => Object.keys(components);

const makeStylesheet = require('./b8r.makeStylesheet.js');

b8r.makeComponent = function(name, source, url, preserve_source) {
  let css = false, content, script = false, parts, remains;

  // nothing <style> css </style> rest-of-component
  parts = source.split(/<style>|<\/style>/);
  if (parts.length === 3) {
    [, css, remains] = parts;
  } else {
    remains = source;
  }

  // content <script> script </script> nothing
  parts = remains.split(/<script>|<\/script>/);
  if (parts.length === 3) {
    [content, script] = parts;
  } else {
    content = remains;
  }

  const div = b8r.create('div');
  div.innerHTML = content;
  /*jshint evil: true */
  let load = () => console.error('component', name, 'cannot load properly');
  try {
    load = script ?
             new Function(
                'require',
                'component',
                'b8r',
                'find',
                'findOne',
                'data',
                'register',
                'get',
                'set',
                'on',
                'touch',
                `${script}\n//# sourceURL=${name}(component)`
              ) :
              false;
  } catch(e) {
    console.error('error creating load method for component', name, e);
    throw `component ${name} load method could not be created`;
  }
  /*jshint evil: false */
  const style = makeStylesheet(css, name + '-component');
  const component = {
    name,
    style,
    view : div,
    load,
    path : url.split('/').slice(0,-1).join('/'),
  };
  if (preserve_source) {
    component._source = source;
  }
  if (component_timeouts[name]) {
    clearInterval(component_timeouts[name]);
  }
  if (components[name]) {
    // don't want to leak stylesheets
    if (components[name].style) {
      components[name].style.remove();
    }
    console.warn('component %s has been redefined', name);
  }
  components[name] = component;

  b8r.find(`[data-component="${name}"]`).forEach(element => {
    // somehow things can happen in between find() and here so the
    // second check is necessary to prevent race conditions
    if (!element.closest('[data-list]') && element.dataset.component === name) {
      b8r.insertComponent(component, element);
    }
  });
  return component;
};

function loadAvailableComponents(element, data_path) {
  b8r.findWithin(element || document.body, '[data-component]', true)
    .forEach(target => {
      if (!target.closest('[data-list]') &&
          !target.dataset.componentId) {
        const name = target.dataset.component;
        b8r.insertComponent(name, target, data_path);
      }
    });
}

/**
    b8r.insertComponent(component, element, data);

insert a component by name or by passing a component record (e.g. promised by
component() or produced by makeComponent)

If no element is provided, the component will be appended to document.body

Data will be passed to the component's load method and registered as the
component's private instance data. (Usually data is passed automatically
from parent components or via binding, e.g. `data-path="path.to.data` binds that
data to the component).
*/

let component_count = 0;
const _component_instances = {};
b8r.insertComponent = function(component, element, data) {
  const data_path = typeof data === 'string' ? data : b8r.getDataPath(element);
  if (!element) {
    element = b8r.create('div');
  }
  if (typeof component === 'string') {
    if (!components[component]) {
      if (!component_timeouts[component]) {
        // if this doesn't happen for five seconds, we have a problem
        component_timeouts[component] = setTimeout(
          () => console.error('component timed out: ', component), 5000);
      }
      if (data) {
        saveDataForElement(element, data);
      }
      element.dataset.component = component;
      return;
    }
    component = components[component];
  }
  b8r.logStart('insertComponent', component.name);
  if (element.dataset.component) {
    delete element.dataset.component;
  }
  if (!data || data_path) {
    data = dataForElement(element, b8r.getComponentData(element) || 
                                   b8r.getListInstance(element) || {});
  }
  if (element.parentElement === null) {
    document.body.appendChild(element);
  }
  const children = b8r.fragment();
  /*
    * if you're replacing a component, it should get the replaced component's children.
    * we probably want to be able to remove a component (i.e. pull out an instance's 
      children and then delete element's contents, replace the children, and remove 
      its id)
    * note that components with no DOM nodes present a problem since they may have 
      passed-through child elements that aren't distinguishable from a component's 
      original body
  */
  const component_id = 'c#' + component.name + '#' + (++component_count);
  if (component.view.children.length) {
    if (element.dataset.componentId) {
      if (element.querySelector('[data-children]')) {
        b8r.moveChildren(element.querySelector('[data-children]'), children);
      }
    } else {
      b8r.moveChildren(element, children);
    }
    b8r.copyChildren(component.view, element);
    replaceInBindings(element, '_component_', component_id);
    if (data_path) {
      replaceInBindings(element, '_data_', data_path);
    }
    const children_dest = b8r.findOneWithin(element, '[data-children]');
    if (children.firstChild && children_dest) {
      b8r.empty(children_dest);
      b8r.moveChildren(children, children_dest);
    }
  }
  element.dataset.componentId = component_id;
  _component_instances[component_id] = element;
  b8r.makeArray(element.classList).forEach(c => {
    if (c.substr(-10) === '-component') {
      element.classList.remove(c);
    }
  });
  element.classList.add(component.name + '-component');
  if (data_path) {
    element.dataset.path = data_path;
  }
  const register = component_data => b8r.register(component_id, component_data);
  data = Object.assign({}, data, {data_path, component_id});
  if (component.load) {
    const get = path => b8r.getByPath(component_id, path);
<<<<<<< HEAD
    const set = (...args) => {
      b8r.setByPath(component_id, ...args);
    };
    const on = (...args) => {
      args[1] = args[1].replace(/_component_/, component_id);
      b8r.on(element, ...args);
    };
    const touch = path => b8r.touchByPath(component_id, path);
=======
    const set = (...args) => b8r.setByPath(component_id, ...args);
    const on = (...args) => b8r.on(element, ...args);
    const touch = (path) => b8r.touchByPath(component_id, path);
>>>>>>> 36ba6945
    b8r.register(component_id, data, true);
    try {
      _component_path = component.path;
      component.load(
        require.relative(component.path),
        element, b8r, selector => b8r.findWithin(element, selector),
        selector => b8r.findOneWithin(element, selector), data, register,
        get, set, on, touch, component
      );
      _component_path = false;
    } catch(e) {
      console.error('component', component.name, 'failed to load', e);
    }
  } else {
    b8r.register(component_id, data, true);
  }
  if (data_path) {
    resolveListInstanceBindings(element, data_path);
  }
  b8r.bindAll(element);

  // nicer reveals
  const reveal = element.closest('.b8r-hide-while-loading');
  if (reveal) {
    const unloaded = b8r.findWithin(reveal, '[data-component]').
                     filter(elt => !elt.closest('[data-list]'));
    if (unloaded.length) {
      const missing_list = [];
      unloaded.map(elt => {
        const missing = elt.dataset.component;
        if (missing_list.indexOf(missing) === -1) {
          missing_list.push(missing);
        }
      });
      reveal.classList.remove('b8r-loaded');
    } else {
      reveal.classList.add('b8r-loaded');
    }
  }

  b8r.logEnd('insertComponent', component.name);
};

/**
    b8r.wrapWithComponent(component, element [, data_path [, attributes]]);

Sometimes you want a component outside an element rather than inside it.
The most common example is trying to create a specific modal or floater wrapped
inside a generic modal or floater "wrapper". You could simply use the
generic component inside the specific component but then the generic component
has no simple way to "clean itself up".

    <div
      class="my-custom-dialog"
      data-component="modal"
    >
      <button
        data-event="click:_component_.terrific"
      >Terrific</button>
    </div>
    <script>
      set('terrific', () => alert('This is terrific!'));
    </script>

In the above example the modal ends up inside the `my-custom-dialog` div. Supposing
that the modal's behavior includes removing itself on close, it will leave behind the
component itself (with nothing inside).

Instead with `wrapWithComponent` you could do this (in a component):

    <button>Terrific</button>
    <script>
      b8r.component('components/modal');
      b8r.wrapWithComponent('modal', component);
      set('terrific', () => alert('This is terrific!'));
    </script>

(Note that this example doesn't play well with the inline-documentation system!)
*/

b8r.wrapWithComponent = (component, element, data, attributes) => {
  const wrapper = b8r.create('div');
  if (attributes) {
    b8r.forEachKey(attributes, (val, prop) => wrapper.setAttribute(prop, val));
  }
  wrapper.classList.add('b8r-hide-while-loading');
  b8r.wrap(element, wrapper);
  b8r.insertComponent(component, wrapper, data);
};

/**
    b8r.removeComponent(elt);

If elt has a component in it (i.e. has the attribute data-component-id) removes the 
compoment, remove the id, and remove any class that ends with '-component'. Note that 
removeComponent does not preserve children!
*/

b8r.removeComponent = elt => {
  if (elt.dataset.componentId) {
    delete elt.dataset.componentId;
    b8r.makeArray(elt.classList).forEach(c => {
      if (/-component$/.test(c)) {
        elt.classList.remove(c);
      }
    });
    b8r.cleanupComponentInstances();
  }
};

/**
    b8r.componentOnce(url [,name]);

This loads the component (if necessary) and then if there is no instance of the component
in the DOM it creates one. It replaces the pattern:

    b8r.component(url).then(c => b8r.insertComponent(c));

And doesn't run the risk of leaking multiple instances of components into the DOM.
*/
b8r.componentOnce = (...args) => {
  b8r.component(...args).then(c => {
    if (!b8r.findOne(`[data-component-id*="${c.name}"]`)) {
      b8r.insertComponent(c);
    }
  });
};<|MERGE_RESOLUTION|>--- conflicted
+++ resolved
@@ -707,18 +707,16 @@
       try {
         const args = arg_paths.map(b8r.get);
         const filtered_list = b8r.callMethod(method_path, ...args, list_template);
-<<<<<<< HEAD
-        // debug warning
-        if (filtered_list.length && list.indexOf(filtered_list[0]) === -1) {
+        // debug warning for lists that get "filtered" into new objects
+        if (
+          Array.isArray(list) &&
+          filtered_list.length &&
+          list.indexOf(filtered_list[0]) === -1
+        ) {
           console.warn(
             `list filter ${method_path} returned a new object` + 
             ` (not from original list); this will break updates!`
           );
-=======
-        // debug warning for lists that get "filtered" into new objects
-        if (Array.isArray(list) && filtered_list.length && list.indexOf(filtered_list[0]) === -1) {
-          console.warn(`list filter ${method_path} returned a new object (not from original list); this will break updates!`);
->>>>>>> 36ba6945
         }
         list = filtered_list;
       } catch (e) {
@@ -739,14 +737,8 @@
   const existing_list_instances = id_path ? b8r.listInstances(list_template) : [];
   const path_to_instance_map = {};
   if (existing_list_instances.length) {
-<<<<<<< HEAD
     existing_list_instances.
     forEach(elt => path_to_instance_map[elt.dataset.listInstance] = elt);
-=======
-    existing_list_instances.forEach(elt => {
-      path_to_instance_map[elt.dataset.listInstance] = elt;
-    });
->>>>>>> 36ba6945
   }
 
   /* Safari refuses to hide hidden options */
@@ -1099,20 +1091,9 @@
   data = Object.assign({}, data, {data_path, component_id});
   if (component.load) {
     const get = path => b8r.getByPath(component_id, path);
-<<<<<<< HEAD
-    const set = (...args) => {
-      b8r.setByPath(component_id, ...args);
-    };
-    const on = (...args) => {
-      args[1] = args[1].replace(/_component_/, component_id);
-      b8r.on(element, ...args);
-    };
-    const touch = path => b8r.touchByPath(component_id, path);
-=======
     const set = (...args) => b8r.setByPath(component_id, ...args);
     const on = (...args) => b8r.on(element, ...args);
     const touch = (path) => b8r.touchByPath(component_id, path);
->>>>>>> 36ba6945
     b8r.register(component_id, data, true);
     try {
       _component_path = component.path;
