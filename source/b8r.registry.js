/**
# The Registry

Bindinator is built around the idea of registering objects under unique names
and binding events and element properties to paths based on those names.

b8r's registry is an observable object that b8r uses to keep track of objects.
Once an object is registered, its properties will automatically be bound
to events and DOM properties by path.

Both of these lines register an object under the name 'root'

    register('root', object_value);
    set('root', object_value);

You can set values deep inside objects using `paths`:

    set('root.path.to.value', new_value); // sets the value

You can set the registry's properties by path. Root level properties must
themselves be objects.

    get('root.path.to.value'); // gets the value

You can get a property by path.

    b8r.remove("name-of-registry-item"); // removes a registered object
    b8r.remove("path.to.value"); // removes a value at path

Remove a registered (named) object. deregister also removes component instance objects
for components no longer in the DOM.

## Calling functions in the registry

    call('root.path.to.method', ...args); // returns value as appropriate

You can call a method by path.

## Triggering Updates

Normally, if you bind something to a path it will automatically receive its values
when the root object is registered. If the object is changed by the user (vs. code)
then the registry should automatically be updated and propagate the changes to other bound objects.
If you set a value by path, it should automatically propagate the changes.

But, there will be times when you need to change values directly and notify the registry
afterwards.

    touch(path [, source_element]);

Triggers all observers as though the value at path has changed. Useful
if you change a property independently of the registry.

<<<<<<< HEAD
=======
    touch(path);

Triggers all observers asynchronousely (on requestAnimationFrame).

## JSON Utilities

Two convenience methods are provided for working with JSON data:

    getJSON('path.to.value' [, element]);
    setJSON('path.to.value', json_string);

>>>>>>> b0a0a994
    isValidPath(path);

`isValidPath` returns true if the path looks OK, false otherwise.

~~~~
Test(() => b8r.isValidPath(''), 'NO empty paths').shouldBe(false);
Test(() => b8r.isValidPath('.'), 'NO bare period').shouldBe(false);
Test(() => b8r.isValidPath('.foo'), 'list-instance binding').shouldBe(true);
Test(() => b8r.isValidPath('airtime-rooms[id=1234].'), 'NO trailing period').shouldBe(false);
Test(() => b8r.isValidPath('foo'), 'simple variable names').shouldBe(true);
Test(() => b8r.isValidPath('_foo'), 'simple variable names').shouldBe(true);
Test(() => b8r.isValidPath('foo_17'), 'simple variable names').shouldBe(true);
Test(() => b8r.isValidPath('foo.bar'), 'simple.paths').shouldBe(true);
Test(() => b8r.isValidPath('path.to.value,another.path'), 'NO comma-delimited paths').shouldBe(false);
Test(() => b8r.isValidPath('foo()'), 'NO method calls').shouldBe(false);
Test(() => b8r.isValidPath('foo(path.to.value,another.path)'), 'NO method calls').shouldBe(false);
Test(() => b8r.isValidPath('/'), 'root path').shouldBe(true);
Test(() => b8r.isValidPath('airtime-rooms[1234]'), 'array index').shouldBe(true);
Test(() => b8r.isValidPath('airtime-rooms[=abcd]'), 'NO empty id-path').shouldBe(false);
Test(() => b8r.isValidPath('airtime-rooms[/=abcd]'), 'array lookup by element value').shouldBe(true);
Test(() => b8r.isValidPath('airtime-rooms[id=1234]'), 'simple id-path').shouldBe(true);
Test(() => b8r.isValidPath('airtime-rooms[url=https://foo.bar/baz?x=y]'), 'id-path with nasty value').shouldBe(true);
Test(() => b8r.isValidPath('airtime-rooms[url=https://foo.bar/baz?x=y&foo=this, that, and the other.jpg]'), 'id-path with nastier value').shouldBe(true);
Test(() => b8r.isValidPath('airtime-rooms]'), 'NO failed to open brackets').shouldBe(false);
Test(() => b8r.isValidPath('airtime-rooms[id=1234'), 'NO fail to close brackets').shouldBe(false);
Test(() => b8r.isValidPath('airtime-rooms[id]'), 'NO non-numeric array index / missing comparison').shouldBe(false);
Test(() => b8r.isValidPath('airtime-rooms[id=1234]]'), 'NO extra close bracket').shouldBe(false);
Test(() => b8r.isValidPath('airtime-rooms[]]'), 'NO failure to provide index').shouldBe(false);
~~~~

## Examples


    b8r.set('model.data.path', value);
    b8r.setByPath('model', 'data.path, value);
    b8r.setByPath('model.data.path', value);

Set a registered object's property by path; bound elements will be updated automatically.

    b8r.get('model.data.path');
    b8r.getByPath('model', 'data.path');
    b8r.getByPath('model.data.path');

Get a registered object's property by path.

    b8r.pushByPath('model', 'data.path', item, callback);
    b8r.pushByPath('model.data.path', item, callback);

As above, but unshift (and no callback).

    b8r.unshiftByPath('model', 'data.path', item);
    b8r.unshiftByPath('model.data.path', item);

Insert an item into the specified array property. (Automatically updates bound
lists).

> ### Note
>
> Having gained experience with the framework, I am doubling down
> on object paths and simplifying the API in favor of:
> <pre>
> b8r.get('path.to.value');
> b8r.set('path.to.value', new_value);
> </pre>
> The older APIs (setByPath, etc.) will ultimately be deprecated. Even now they
> are little more than wrappers for set/get. See the *Registry* docs.

*/
/* jshint latedef:false */
/* global module, require, console */
'use strict';

const {getByPath, setByPath, deleteByPath} = require('./b8r.byPath.js');
const {getDataPath, getComponentInstancePath, splitPaths} = require('./b8r.bindings.js');
const {logStart, logEnd} = require('./b8r.perf.js');
const registry = {};
const listeners = [];  // { path_string_or_test, callback }
const debug_paths = true;
const valid_path = /^\.?([^.[\](),])+(\.[^.[\](),]+|\[\d+\]|\[[^=[\](),]+\=[^[\]()]+\])*$/;

const isValidPath = path => valid_path.test(path);
let call, get; // defined later

class Listener {
  constructor(test, callback) {
    if (typeof test === 'string') {
      this.test = t =>
          t.length >= test.length && test === t.substr(0, test.length);
    } else if (test instanceof RegExp) {
      this.test = test.test.bind(test);
    } else if (test instanceof Function) {
      this.test = test;
    } else {
      throw 'expect listener test to be a string, RegExp, or test function';
  }
    if (typeof callback === 'string') {
      this.callback = (...args) => {
        if (get(callback)) {
          call(callback, ...args);
        } else {
          unobserve(this);
        }
      };
    } else if (typeof callback === 'function') {
      this.callback = callback;
    } else {
      throw 'expect callback to be a path or function';
    }
    listeners.push(this);
  }
}

const resolvePath = (path, element) => {
  if (path[0] === '.') {
    if (!element) {
      throw 'cannot evaluate relative path without element';
    }
    path = getDataPath(element) + path;
  } else if (path.substr(0, 6) === '_data_') {
    if (!element) {
      throw 'cannot evaluate _data_ path without element';
    }
    path = getDataPath(element) + path.substr(6);
  } else if (path.substr() === '_component_') {
    if (!element) {
      throw 'cannot evaluate _component_ path without element';
    }
    path = getComponentInstancePath(element) + path;
  }
  return path;
};

const _compute = (expression_path, element) => {
  const [,method_path, value_paths] = expression_path.match(/([^(]+)\(([^)]+)\)/);
  return value_paths.indexOf(',') === -1 ?
         call(method_path, get(value_paths, element)) :
         call(method_path, ...get(value_paths, element));
};

const _get = (path, element) => {
  if (path.substr(-1) === ')') {
    return _compute(path, element);
  } else {
    path = resolvePath(path, element);
    if (debug_paths && ! isValidPath(path)) {
      console.error(`getting invalid path ${path}`);
    } else {
      return getByPath(registry, path);
    }
  }
};

/**
## Computed Properties, b8r-style

Computed properties are a newish feature in Javascript, but for various reasons they don't play
well with b8r.

First, `b8r.set('foo', bar)` is implemented as:

    registry.foo = Object.assign(bar, Object.assign({}, registry.foo, bar));

It's possible this can be improved, but it's not for no reason.

Second, there's no obvious way for b8r to "know" when something changes that would change
the evaluation of a computed property. For example:

    const foo = {
      a: Math.PI,
      get bar() { return this.a; }
    };
    register('foo', foo);
    set('foo.a', 17); // how does b8r know to update something bound to foo.bar?

Also note that if we naively do something like:

    set('foo.b', 17); // we've killed it!

You can immunize yourself from the latter by (for example) putting in an explicit
set method:

    const foo = {
      a: Math.PI,
      get bar() { return this.a; },
      set bar(_) { console.error('bar is read only') }
    };

But that won't save you from lots of problems, notably foo being deep in the
hierarchy of a shallow-cloned object.

To solve this, b8r's path-bindings have been made *slightly* more powerful.

Originally, b8r supported binding to a simple path like this:

    <div data-bind="text=path.to.text">I will be replaced!</div>

You can put a method on the left-side of a binding using the method() binding:

    <div data-bind="method(path.to.method)=path.to.text">Who knows?!</div>

This is actually enough to do everything we want, but there are some downsides.

First, the syntax sucks. (And it will be improved!)

Second, it makes the simple case more complex (e.g. in this case not only does the method need
to know what to do with the text but it also needs to modify the DOM directly; aside from the
extra work, who knows what whacky edge-cases the underlying `text` toTarget handles which the
method won't.) More code, more work, more bugs.

So instead let's suppose we `register` a controller object of some kind:

    b8r.register('text-controller', {
      decode: text => decodeURIComponent(text),
    });

We can now write:

    <div data-bind="text=text-controller.decode(path.to.text)">I will be replaced!</div>

OK, so let's look at a more concrete and realistic example. Suppose you have a giant message
list that is constantly being updated. So initially you do something like:

    b8r.json('messages').then(data => b8r.register('messages'));

Except you have some extra properties you need to synthesize. E.g. you might want to dim the
messages of a user who is offline, and the user is off in the users list:

    b8r.json('users').then(data => b8r.register('users'));

### Without computed properties

You might end up doing something like this:

    b8r.json('messages').then(messages => {
      messages.forEach(message => {
        message._user_online = b8r.get(`users[id=${message.user}].online`);
      });
    });

Also, if you receive a new/updated message you'll need to set the value (and do it via
'set' so that if the message is already in the DOM it gets updated properly), e.g.

    socket.on('message', message => {
      message._user_online = b8r.get(`users[id=${message.user}].online`);
      b8r.set(`messages[id=${message.id}]`, message);
    });

Oh, and if a user's online status changes you need to remember to update all the messages.

Note that the property name has a leading underscore because we're using some kind of
convention to make locally added properties look different from stuff we got from the server
(e.g. in case we want to mutate them back to the server and strip the crap out first).

And the binding looks like this:

    <div class="message" data-bind="class(online)=._user_online">...

### With computed properties

Although you don't need to perform calculations on every message you receive, you do need to
"decorate" every message:

    const message_decorator = message => {
      Object.defineProperty(
        message,
        '_user_online',
        { get: function() { return b8r.get(`users[id=${this.user}].online`) } }
      );
      return message;
    };

    b8r.json('messages').then(messages => {
      b8r.register('messages', messages.map(message_decorator));
    });

    socket.on('message', message => {
      b8r.set(`messages[id=${message.id}]`, message_decorator(message));
    });

And again, you'll need to do this when you get new messages (but not necessarily
when you update existing messages, modulo the b8r issue mentioned at the outset).

Also, you need to deal with the user list being updated just as before.

And we still need to know how to strip out crap before sending it back to the server because
the computed property looks like a property on first inspection (and after `JSON.stringify`).

### Using b8r method-paths

We can do this:

    b8r.register('message-controller', {
      user_online: user => b8r.get(`users[id=${this.user}].online`),
    })

And the binding now looks like this:

    <div class="message" data-bind="class(online)=message-controller.user_online(.user)">...

So we have several immediate wins over javascript computed properties:

- we write less code
- we don't need to decorate every object
- we don't touch the objects at all (no figuring out which properties are "real")
- we don't perform *any work* for stuff that isn't actually displayed
- you can see the dependencies in the bindings (and so can b8r) so updates mostly work for free

At this point, if we're merely computing properties from an object's own properties, we're done.
But in this case the property is being computed based on the state of a completely different object.

So, what happens if the user's online state changes? There's no trivial solution, but there's one
fairly straightforward option, we can rewrite the binding so that it has the correct path
dependency, then everything "just works"™:

    <div class="message">
    ...
    <script>
      const div = findOne('.component');
      const {user} = b8r.getListInstance(component);
      div.addDataBinding(div, 'class(online)', `message-controller.user_online(users[id=${user}])`);
    </script>

There's one final issue that hasn't been discussed, and that is the convenience of simply using
a computed property in ordinary code:

    foo = {a: 17}
    Object.defineProperty(foo, 'bar', {
      get: function(){ return this.a; },
      set: function(x){ this.a = x; }
    });
    const x = foo.bar; // x is now 17;
    foo.bar = Math.PI; // foo.a is now Math.PI

If we instead use the "controller" strategy we end up with something like:

    foo = {a: 17}
    b8r.register('foo-controller', {bar(foo, x) => x === undefined ? foo.a : foo.a = x});
    const x = b8r.call('foo-controller.bar', foo);
    b8r.call('foo-controller.bar', foo, Math.PI);

Clearly, the approach outlined is (slightly) less cumbersome to set up, but (slightly) more
cumbersome to use -- unless you're targeting values in the registry, then, something like:

    b8r.get('foo-controller.bar(list-of-foo[id=${which_foo}],path.to.something.else)');

is actually pretty slick.

```
<style>
  .offline { opacity: 0.5; }
</style>
<div><b>People</b></div>
<div style="display: flex">
  <div style="flex: 1 0 20%">
    <div data-list="computed-properties.people:id">
      <input type="checkbox" data-bind="checked=.online">
      <span data-bind="text=[${.id}] ${.name}">
    </div>
  </div>
  <div style="margin-left: 10px">
    If you toggle the online state of the users, observe that the
    statically bound list instances do not automatically update.<br>
    <button data-event="click:computed-properties.update">Force Update</button>
  </div>
</div>
<div style="display: flex">
  <div>
    <div><b>Static binding to .from</b></div>
    <div
      data-list="computed-properties.messages:id"
      data-bind="
        text=${computed-properties.sender_name(.from)}: ${.body};
        class(offline)=computed-properties.is_offline(.from);
      "
    ></div>
  </div>
  <div style="margin-left: 10px" class="foreign-path">
    <div><b>Programmatically bound to correct path</b></div>
    <div
      data-list="computed-properties.messages:id"
      data-bind="
        text=${computed-properties.sender_name(.from)}: ${.body};
      "
    ></div>
  </div>
</div>
<script>
  b8r.register('computed-properties', {
    is_offline: user => {
      return ! b8r.get(`computed-properties.people[id=${user}].online`);
    },
    not: bool => !bool,
    sender_name: user => {
      return b8r.get(`computed-properties.people[id=${user}].name`);
    },
    people: [
      {id: 1, name: 'Tomasina', online: true},
      {id: 2, name: 'Carlita', online: false},
    ],
    messages: [
      {id: 1, from: 1, body: 'hello world!'},
      {id: 2, from: 2, body: 'is anybody there?'},
      {id: 3, from: 1, body: 'i\'m here!'},
      {id: 4, from: 2, body: 'thank goodness'},
    ],
    update: () => b8r.touch('computed-properties.message'),
  });

  b8r.after_update(() => {
    find('.foreign-path [data-list-instance]').forEach(elt => {
      const message = b8r.getListInstance(elt);
      b8r.addDataBinding(elt, 'class(offline)', `computed-properties.not(computed-properties.people[id=${message.from}].online)`);
    });
  });
</script>
```

### Tests

These tests cover the low-level functionality necessary to make all this work. Notice
that more complex cases than discussed above are handled, such as computed properties which
look at multiple parameters from multiple different places.
~~~~
b8r.register('_data', {
  location: 'a',
  other_location: 'b',
  person: {
      name: 'juanita',
      online: false,
      location: 'a',
  },
  people: [
    {
      name: 'juanita',
      online: false,
      location: 'a',
    },
    {
      name: 'tomasina',
      online: true,
      location: 'b',
    },
    {
      name: 'benito',
      online: true,
      location: 'a',
    },
    {
      name: 'carlita',
      online: false,
      location: 'b',
    },
  ]
});
b8r.register('_controller', {
  is_in_location: (where, online, location) => {
    return online && where === location;
  },
});
Test(() => b8r.get('_data.location,_data.person.online,_data.person.location')).shouldBeJSON(["a", false, "a"]);
Test(() => b8r.get('_controller.is_in_location(_data.location,_data.person.online,_data.person.location)')).shouldBe(false);
Test(() => b8r.get('_controller.is_in_location(_data.location,_data.people[0].online,_data.people[0].location)')).shouldBe(false);
Test(() => b8r.get('_controller.is_in_location(_data.other_location,_data.people[name=tomasina].online,_data.people[name=tomasina].location)')).shouldBe(true);
Test(() => b8r.get('_controller.is_in_location(_data.location,_data.people[2].online,_data.people[2].location)')).shouldBe(true);
~~~~
*/

get = (path, element) => {
  const paths = splitPaths(path);
  return paths.length === 1 ?
         _get(paths[0], element) :
         paths.map(path => _get(path, element));
};

const getJSON = (path, element, pretty) => {
  const obj = get(path, element);
  const objects = [];
  const replacer = (key, value) => {
    if (!value || typeof value !== 'object') {
      return value;
    } else if (typeof value === 'object') {
      if (value.constructor !== Object && value.constructor !== Array) {
        return `[${value.constructor.name}]`;
      } else if (objects.indexOf(value) === -1) {
        objects.push(value);
        return value;
      } else {
        return '[duplicate or circular reference]';
      }
    }
  };
  return JSON.stringify(obj, replacer, pretty ? 2 : 0);
};

const touch = (path, source_element) => {
  logStart('touch', path);
  listeners.filter(listener => listener.test(path))
           .forEach(listener => listener.callback(path, source_element));
  logEnd('touch', path);
};

const set = (path, value, source_element) => {
  if (debug_paths && ! isValidPath(path)) {
    console.error(`setting invalid path ${path}`);
  }
  const path_parts = path.split(/\.|\[/);
  const model = path_parts[0];
  const existing = getByPath(registry, path);
  if (path_parts.length > 1 && !registry[model]) {
    console.error(`cannot set ${path} to ${value}, ${model} does not exist`);
  } else if (path_parts.length === 1 && typeof value !== 'object') {
    throw 'cannot set ${path}; you can only register objects at root-level';
  } else if (value === existing) {
    // if it's an array then it might have gained or lost elements
    if (Array.isArray(value) || Array.isArray(existing)) {
      touch(path, source_element);
    }
  } else if (value && value.constructor) {
    if (path_parts.length === 1 && ! registry[path]) {
      register(path, value);
    } else {
      // we only overlay vanilla objects, not custom classes or arrays
      if (value.constructor === Object && existing && existing.constructor === Object) {
        // we want the final object to be a reference to value (not existing)
        // but
        // - we don’t want to lose values in existing that aren’t in value
        // - we don’t want to damage the original object in case other references exist
        setByPath(registry, path, Object.assign(value, Object.assign({}, existing, value)));
      } else {
        setByPath(registry, path, value);
      }
      touch(path, source_element);
    }
  } else {
    setByPath(registry, path, value);
    touch(path, source_element);
  }
  return value; // convenient for things push (see below) but maybe an anti-feature?!
};

const _register = (name, obj) => {
  registry[name] = obj;
};

const register = (name, obj, block_updates) => {
  if (name.match(/^_[^_]*_$/)) {
    throw 'cannot register object as ' + name +
      ', all names starting and ending with a single \'_\' are reserved.';
  }

  _register(name, obj, block_updates);

  if (!block_updates) {
    touch(name);
    require.lazy('./b8r.events.js').then(({play_saved_messages}) => play_saved_messages(name));
  }
};

const setJSON = (path, value) => set(path, JSON.parse(value));

<<<<<<< HEAD
const push = (path, value, callback) => {
  const list = get(path) || set(path, []);
  if(Array.isArray(list)) {
    list.push(value);
    if (callback) {
      callback(list);
    }
=======
/**
    push('path.to.array', item);

To add an item to an array (and trigger the expected UI updates) simply push the
item to the path.

    unshift('path.to.array', item);

Just like push but the new element gets unshifted to the beginning of the array.

~~~~
const {register, push, unshift, get} = b8r;
register('test-list', [1,2,3]);
push('test-list', Math.PI);
Test(() => get('test-list[3]')).shouldBe(Math.PI);
unshift('test-list', 17);
Test(() => get('test-list[0]')).shouldBe(17);
Test(() => get('test-list').length).shouldBe(5);
register('test-obj', {});
push('test-obj.list', 17);
Test(() => get('test-obj.list[0]')).shouldBe(17);
Test(() => get('test-obj.list').length).shouldBe(1);
~~~~
*/

const push = (path, value) => {
  const list = get(path) || set(path, []);
  if(Array.isArray(list)) {
    list.push(value);
    touch(path);
  }
};

const unshift = (path, value) => {
  const list = get(path) || set(path, []);
  if(Array.isArray(list)) {
    list.unshift(value);
    touch(path);
  }
};

/**
    sort('path.to.array', comparison_fn);

For example:

    sort('file-list', (a, b) => a.name < b.name ? -1 : 1);

Sorts the array at path using the provided sorting function.

```
<table>
  </thead>
    <tr data-event="click:_component_.sort">
      <th>Name</th><th>Age</th>
    </tr>
  </thead>
  <tbody>
    <tr data-list="test-people:id">
      <td data-bind="text=.name"></td>
      <td data-bind="text=.age"></td>
    </tr>
  </tbody>
</table>
<script>
  b8r.register('test-people', [
    { id: 0, name: 'Tom', age: 41 },
    { id: 1, name: 'Deirdre', age: 47 },
    { id: 2, name: 'Harriet', age: 39 },
    { id: 3, name: 'Simon', age: 52 }
  ]);

  set('sort', evt => {
    const prop_name = evt.target.textContent.toLowerCase();
    b8r.sort('test-people', (a, b) => a[prop_name] < b[prop_name] ? -1 : 1);
  });
</script>
```
*/

const sort = (path, comparison) => {
  const list = get(path) || set(path, []);
  if(Array.isArray(list)) {
    list.sort(comparison);
>>>>>>> b0a0a994
    touch(path);
  }
};

/**
    call('path.to.method', ...args);

Call a method by path with the arguments provided.
*/

call = (path, ...args) => {
  const method = get(path);
  if (method instanceof Function) {
    return method(...args);
  } else {
    console.error(`cannot call ${path}; not a method`);
  }
};

/**
    observe('root.path.to', callback); // returns a Listener instance

You can observe a path (string). The callback will fire whenever any path
matching or starting
with the string changes. The callback will be passed the exact path that
changed.

    observe(/root.path.[^\.]+.value/, callback);

Instead of a constant path, you can pass a RegExp which will fire the callback
when a path
matching the test changes. The callback will be passed the exact path that
changed.

    observe(path => path.split('.').length === 1, callback);

Finally you can observe a path test function.

    const listener = observe(test, callback);

The `callback` can be a function or a path. If a path, the listener will
automatically be removed if the path is no longer registered (so, for example,
you can hook up a component method as a listener and it will be
'garbage collected' with the compoent.

You can remove a listener (if you kept the reference handy).

    unobserve(listener);

You can remove a listener by test, but it will remove _all_ listeners which use
that test.

~~~~
b8r.register('listener_test1', {
  flag_changed: () => {
    console.log('flag changed');
    b8r.set('listener_test2.counter', b8r.get('listener_test2.counter') + 1);
  }
});
b8r.register('listener_test2', {counter: 0, flag: false});
b8r.observe('listener_test2.flag', 'listener_test1.flag_changed');
b8r.set('listener_test2.flag', true);
Test(() => b8r.get('listener_test2.counter'), 'observer counted flag set to true').shouldBe(1);
b8r.set('listener_test2.flag', false);
Test(() => b8r.get('listener_test2.counter'), 'observer counted flag set to false').shouldBe(2);
b8r.set('listener_test2.flag', false);
Test(() => b8r.get('listener_test2.counter'), 'observer ignored flag set to false').shouldBe(2);
b8r.set('listener_test2.flag', true);
Test(() => b8r.get('listener_test2.counter'), 'observer counted flag set to true').shouldBe(3);
b8r.remove('listener_test1');
b8r.set('listener_test2.flag', false);
Test(() => b8r.get('listener_test2.counter'), 'observer automatically removed').shouldBe(3);
~~~~
*/

const observe = (test, callback) => {
  return new Listener(test, callback);
};

const unobserve = test => {
  let index;
  let found = false;
  if (test instanceof Listener) {
    index = listeners.indexOf(test);
    if (index > -1) {
      listeners.splice(index, 1);
    } else {
      console.error('unobserve failed, listener not found');
    }
  } else {
    for (let i = listeners.length - 1; i >= 0; i--) {
      if (listeners[i].test === test) {
        listeners.splice(i, 1);
        found = true;
      }
    }
  }
  return found;
};

/**
    registered('root-name'); // => true | false

You can get a list of root level objects:

    models();

You can obtain a value using a path.
*/

const models = () => Object.keys(registry);

const registered = path => !!registry[path.split('.')[0]];

/**
    remove('root');
    remove('path.to.property')

Will remove the specified property from the registry (including root-level objects). If the object
does not exist, has no effect. So:

~~~~
const {register, remove, get} = b8r;
register('foo', {bar: 17, baz: {lurman: true}});
Test(() => {remove('foo.bar'); return get('foo.bar');}).shouldBe(null);
Test(() => {remove('foo.boris.yeltsin'); return get('foo.boris')}).shouldBe(null);
Test(() => {remove('foo.baz.lurman'); return Object.keys(get('foo.baz')).length}).shouldBe(0);
~~~~
*/
const remove = path => {
  deleteByPath(registry, path);
  touch(path);
  /* touch array containing the element if appropriate */
  [,path] = (path.match(/^(.+)\[[^\]]+\]$/) || []);
  if (path) { touch(path); }
};

/**

### Convenience Methods for Counters

    zero(path);

sets value at path to zero

    increment(path);

adds 1 to the value at path

    decrement(path);

subtracts 1 from the value at path

~~~~
const {register, increment, decrement, zero, get} = b8r;
register('counter-test', {count: 3});
increment('counter-test.count');
increment('counter-test.count');
Test(() => get('counter-test.count'), 'increment').shouldBe(5);
decrement('counter-test.count');
Test(() => get('counter-test.count'), 'decrement').shouldBe(4);
zero('counter-test.count');
decrement('counter-test.count');
Test(() => get('counter-test.count'), 'zero and decrement').shouldBe(-1);
zero('counter-test.other_count');
Test(() => get('counter-test.other_count'), 'zero a new path').shouldBe(0);
~~~~
*/


const zero = path => set(path, 0);

const increment = path => set(path, get(path) + 1);

const decrement = path => set(path, get(path) - 1);

module.exports = {
  get,
  getJSON,
  set,
  setJSON,
  increment, decrement, zero,
  push, unshift, sort,
  call,
  touch,
  observe,
  unobserve,
  models,
  _register,
  register,
  registered,
  remove,
  deregister: path => {
    console.warn('deregister is deprecated, use b8r.remove');
    remove(path);
  },
  resolvePath,
  isValidPath,
};<|MERGE_RESOLUTION|>--- conflicted
+++ resolved
@@ -51,8 +51,6 @@
 Triggers all observers as though the value at path has changed. Useful
 if you change a property independently of the registry.
 
-<<<<<<< HEAD
-=======
     touch(path);
 
 Triggers all observers asynchronousely (on requestAnimationFrame).
@@ -64,7 +62,6 @@
     getJSON('path.to.value' [, element]);
     setJSON('path.to.value', json_string);
 
->>>>>>> b0a0a994
     isValidPath(path);
 
 `isValidPath` returns true if the path looks OK, false otherwise.
@@ -625,20 +622,12 @@
 
 const setJSON = (path, value) => set(path, JSON.parse(value));
 
-<<<<<<< HEAD
-const push = (path, value, callback) => {
-  const list = get(path) || set(path, []);
-  if(Array.isArray(list)) {
-    list.push(value);
-    if (callback) {
-      callback(list);
-    }
-=======
 /**
-    push('path.to.array', item);
+    push('path.to.array', item [, callback]);
 
 To add an item to an array (and trigger the expected UI updates) simply push the
-item to the path.
+item to the path. `callback`, if provided, will be passed the list with its new addition
+(useful for sorting, for example).
 
     unshift('path.to.array', item);
 
@@ -659,10 +648,13 @@
 ~~~~
 */
 
-const push = (path, value) => {
+const push = (path, value, callback) => {
   const list = get(path) || set(path, []);
   if(Array.isArray(list)) {
     list.push(value);
+    if (callback) {
+      callback(list);
+    }
     touch(path);
   }
 };
@@ -718,7 +710,6 @@
   const list = get(path) || set(path, []);
   if(Array.isArray(list)) {
     list.sort(comparison);
->>>>>>> b0a0a994
     touch(path);
   }
 };
