// Bind-O-Matic.js Copyright (c) 2016 Tonio Loewald
/**
#BindOMatic

Binds your data and methods so you can concentrate on your actual goals.
*/

function BOM(){};

/**
	BOM.find(selector);       					// syntax sugar for querySelectorAll, returns proper array
	BOM.findOne(selector);        				// syntax sugar for querySelector
	BOM.findWithin(element, selector);			// find scoped within element
	BOM.findWithin(element, selector, true);	// find scoped within element, including the element itself
	BOM.findOneWithin(element, selector);		// findOne scoped within element
	BOM.findOneWithin(element, selector, true);	// findOne scoped within element, including the element itself
	BOM.makeArray(arrayish);					// creates a proper array from something array-like
	BOM.succeeding(element, selector);			// next succeeding sibling matching selector
*/

// TODO
// Debug versions of findOne should throw if not exactly one match
BOM.find = selector => BOM.makeArray(document.querySelectorAll(selector));
BOM.findOne = document.querySelector.bind(document);
BOM.findWithin = (element, selector, include_self) => {
		var list = BOM.makeArray(element.querySelectorAll(selector));
		if (include_self && element.matches('[data-bind]')) {
			list.unshift(element);
		}
		return list;
	};
BOM.findOneWithin = (element, selector, include_self) => include_self && element.matches(selector) ? element : element.querySelector(selector);
BOM.makeArray = arrayish => [].slice.apply(arrayish);
BOM.succeeding = (element, selector) => {
	while(element.nextSibling && !element.nextElementSibling.matches(selector)){
		element = element.nextElementSibling
	}
	return element.nextElementSibling;
};

/**
	BOM.id();             // syntax sugar for findElementById
*/
BOM.id = document.getElementById.bind(document);

function getByPath(obj, path) {
	if(path && path !== '/') {
		path = path.split(/\.|\[/);
		while (path.length && obj) {
			var key = path.shift();
			if (key.substr(-1) === ']') {
				key = parseInt(key, 10);
			}
			obj = obj[key];
		} 
	}
	return obj;
}

function setByPath(obj, path, val) {
	path = path.split(/\.|\[/);
	while (path.length > 1) {
		var key = path.shift();
		if (key.substr(-1) === ']') {
			key = parseInt(key, 10);
		}
		if (!obj[key]) {
			obj[key] = path[0].substr(-1) === ']' ? [] : {};
		}
		obj = obj[key];
	}
	if (path[0].substr(-1) === ']') {
		obj[parseInt(path[0], 10)] = val;
	} else {
		obj[path[0]] = val;
	}
}

var models = {};

/**
	BOM.register(name, obj);						// register an object by name as data or controller
		// the names _DATA_ and _BOM_ are reserved; other similar namess may be reserved later
		// binding to _DATA_ explicitly means you will only be bound to an explicit object
		// _BOM_ is the name of the internal event handlers for bound variables
	BOM.deregister(name);								// remove a registered object
	BOM.setByPath(name, path, value);		// set a registered object's property by path
	BOM.getByPath(name, path);					// get a registered object's property by path
*/

BOM.register = function (name, obj) {
	if (name === '_DATA_' || name === '_BOM_') {
		throw "cannot register object as " + name + ", it's reserved."
	}
	models[name] = obj;
	if (BOM.getByPath(models[name], 'add')) {
		models[name].add();
	}
	BOM.find('[data-bind*="' + name + '"]').forEach(elt => bind(elt));
	BOM.find('[data-list*="' + name + '"]').forEach(elt => bindList(elt));
	// play back messages
};

BOM.deregister = function (name) {
	if (BOM.getByPath(models[name], 'remove')) {
		models[name].remove();
	}
	delete(models[name]);
};

BOM.setByPath = function (name, path, value, source_element) {
	if (models[name]) {
		setByPath(models[name], path, value);
		// this may update some false positives, but very few
		var elements = BOM.makeArray(document.querySelectorAll('[data-bind*="=' + name + '.' + path + '"]'));
		elements.forEach(element => element !== source_element && bind(element));
	}
};

BOM.getByPath = function (name, path) {
	if (name && models[name]) {
		return getByPath(models[name], path);
	}
};

/**
	BOM.on(element, event_type, model_name, method_name) // creates an implicit event-binding data attribute
		// data-event="event_type:module_name.method_name"
		// multiple handlers are semicolon-delimited
		// you can bind multiple event types separated by commas, e.g. click,keyup:do.something
		// NOTE if you link two event types to the same method separately they will NOT be collated
		// TODO convenience event types, e.g. keyup(arrow) or keyup(meta-c,ctrl-y)
*/
BOM.on = function (element, event_type, object, method) {
	// check if handler already exists
	// var existingHandlers = implicitEventHandlers(element);
	if (!(event_type instanceof Array)) {
		event_type = [event_type];
	}
	var handler = event_type.sort().join(',') + ':' + object + '.' + method;
	var existing = element.getAttribute('data-event');
	if (existing) {
		if (existing.replace(/\s*(^|$|[,:;])\s*/g, '$1').split(';').indexOf(handler) === -1) {
			element.setAttribute('data-event', existing + ';' + handler);
		}
	} else {
		element.setAttribute('data-event', handler);
	}
};

/*
 	returns an array of parsed implicit event handlers for an element
 	data-event="type1:model1.method1;type2,type3:model2.method2" is returned as
 	[
		{ types: ["type1"], model: "model1", method: "method1"},
		{ types: ["type2", "type3"], model: "model2", method: "method2"}
	]
*/
function implicitEventHandlers (element) {
	var source = element.getAttribute('data-event');
	var handlers = [];
	if (source) {
		source = source.split(';');
		handlers = source.map(function(instruction){
			var [type, handler] = instruction.split(':');
			if (!handler) {
				console.error('missing event handler', instruction, 'in', element);
				return { types: [] };
			}
			var [model, method] = handler.trim().split('.');
			return { types: type.split(',').map(s => s.trim()).sort(), model, method };
		});
	}
	return handlers;
}

/**
	BOM.callMethod(model, method, evt);	// Call a method by name from a registered method
*/
BOM.callMethod = function (model, method, evt) {
	var result = null;
	if(model === '_component_') {
		var uuid = evt.target.closest('[data-component-uuid]').getAttribute('data-component-uuid');
		var view_controller = models['_BOM_components_'][uuid];
		result = view_controller[method](evt);
	} else if( models[model] ) {
		result = models[model][method](evt);
	} else {
		// TODO queue if model not available
		// event is stopped from further propagation
		// provide global wrappers that can e.g. put up a spinner then call the method
		result = false;
	}
	return result;
};

function handleEvent (evt) {
	var target = evt.target;
	var done = false;
	var result;
	while (target && !done) {
		var handlers = implicitEventHandlers(target);
		for (var i = 0; i < handlers.length; i++) {
			if (handlers[i].types.indexOf(evt.type) > -1) {
				var handler = handlers[i];
				result = BOM.callMethod(handler.model, handler.method, evt);
				if (result === false) {
					// use stopPropagation?!
					done = true;
					break;
				}
			}
		}
		target = target.parentElement;
	}
}

var implicit_event_types = [
	'mousedown', 'mouseup', 'click',
	'input', 'change',
	'keydown', 'keyup',
	'focus', // more to follow
];

implicit_event_types.forEach(type => document.body.addEventListener(type, handleEvent));

/*
	This is where we define all the methods for binding to/from the DOM
*/
var toTargets = {
	value: function(element, value){
		switch (element.getAttribute('type')) {
			case 'radio': 
				element.checked = element.value === value;
				break;
			case 'checkbox':
				element.checked = value;
				break;
			default:
				element.value = value;
		}
	},
	text: function(element, value){
		element.textContent = value;
	},
	attr: function(element, value, dest) {
		element.setAttribute(dest, value);
	},
	style: function(element, value, dest) {
		element.style[dest] = value;
	},
	class: function(element, value, class_to_toggle) {
		if (value) {
			element.classList.add(class_to_toggle);
		} else {
			element.classList.remove(class_to_toggle);
		}
	},
	// conditional styles
};

var fromTargets = {
	value: function(element){
		return element.value;
	},
	checked: function(element) {
		return element.checked;
	},
	text: function(element){
		return element.textContent;
	}
};

function toDOM (element, target, obj, path) {
	var [,to,,dest] = target.match(/(\w+)(\((\w+)\))?/);
	if (!to) {
		console.error('bad DOM target', target);
	}
	if (toTargets[to]) {
		toTargets[to](element, getByPath(obj, path), dest);
	} else {
		console.error('unknown data target', target);
	}
}

function fromDOM (element, target) {
	if (fromTargets[target]) {
		return fromTargets[target](element);
	} else {
		console.error('unknown data source target', target);
	}
}

function parseBinding (binding) {
	var [targets, source] = binding.split('=');
	targets = targets.split(',').map(function(target){ 
		var parts = target.match(/(\w+)(\(([^)]+)\))?/);
		if(!parts) {
			console.error('bad target', target, 'in binding', binding);
			return;
		}
		return parts ? { target: parts[1], key: parts[3] } : null;
	});
	var [, model,, path] = source.match(/(\w*)(\.([^;]+))?/);
	return {targets, model, path};
}

function getBindings (element) {
	return element.getAttribute('data-bind').split(';').map(parseBinding);
}

function buildTargets (binding) {
	return binding.targets.map(target => target.target + (target.key ? '(' + target.key + ')' : ''));
}

function addBasePathToBindings(element, bindings, basePath) {
	if (basePath) {
		element.setAttribute(
			'data-bind',
			bindings.map(
				binding => 
				buildTargets(binding) +
					'=' + basePath +
					'.' + binding.model +
					binding.path).join(';')
		);
	}
}

function findBindables (element) {
	return BOM.findWithin(element, '[data-bind]', true)
<<<<<<< HEAD
			  .filter(elt => {
			  	var list = elt.closest('[data-list]');
			  	return !list || list === element;
			  });
=======
			  .filter(elt => !element.parentElement || !element.contains(elt.parentElement.closest('[data-list]')));
>>>>>>> f14f3220
}

function bind (element, data, basePath) {
	var bindings = getBindings(element);
	addBasePathToBindings(element, bindings, basePath);
	for (var i = 0; i < bindings.length; i++) {
		var {targets, model, path} = bindings[i];
		var obj = data || models[model];
		var _toTargets = targets.filter(t => toTargets[t.target]);
		var _fromTargets = targets.filter(t => fromTargets[t.target]);
		if (obj && _toTargets.length) {
			_toTargets.forEach(t => {
				toTargets[t.target](element, getByPath(obj, path), t.key)
			});
		} else {
			// save message for when source is registered
		}
		if (_fromTargets.length) {
			BOM.on(element, ['change', 'input'], '_BOM_', 'update');
		}
	}
}

function findLists (element) {
<<<<<<< HEAD
	return BOM.findWithin(element, '[data-list]');
=======
	return BOM.findWithin(element, '[data-list]')
			  .filter(elt => !elt.parentElement || !elt.contains(elt.parentElement.closest('[data-list]')));
}

BOM.hide = function (element) {
	if (element.getAttribute('data-orig-display') !== null && (element.style.display && element.style.display !== 'none')) {
		element.setAttribute('data-orig-display', element.style.display);
	}
	element.style.display = 'none';
}

BOM.show = function (element) {
	if (element.style.display === 'none') {
		element.style.display = element.getAttribute('data-orig-display') || '';
	}
>>>>>>> f14f3220
}

function bindList (element, data, basePath) {
	var list_path = element.getAttribute('data-list');
	try {
		var [,model,, path] = list_path.match(/^([^\.]*)(\.(.*))?$/);
	} catch(e) {
		console.error('bindList failed', list_path, e);
	}
<<<<<<< HEAD
	if (model === '' && !data) {
		return;
	}
	var list = data ? getByPath(data, path) : BOM.getByPath(model, path);
=======
	if (model === '' && !data && !basePath) {
		return;
	}
	var list = data ? getByPath(data, path) : BOM.getByPath(model, path);
	if(!list) {
		return;
	}
>>>>>>> f14f3220
	while(
		element.previousSibling &&
		(
			!element.previousSibling.matches ||
			element.previousSibling.matches('[data-list-instance]')
		)
	) {
		element.parentElement.removeChild(element.previousSibling);
	}
<<<<<<< HEAD
	if (!list || !list.length) {
		return;
	}
=======
	BOM.show(element);
>>>>>>> f14f3220
	for (var i = 0; i < list.length; i++) {
		var instance = element.cloneNode(true);
		instance.removeAttribute('data-list');
		var basePath = list_path + '[' + i + ']';
		instance.setAttribute('data-list-instance', basePath);
		bindAll(instance, list[i], basePath);
		element.parentElement.insertBefore(instance, element);
	}
	BOM.hide(element);
}

function bindAll(element, data, basePath) {
	// consider passing data and basePath here...
	loadAvailableComponents(element);
	findBindables(element).forEach(elt => bind(elt, data, basePath));
	findLists(element).forEach(elt => bindList(elt, data, basePath));
}

BOM.bindAll = bindAll;

models['_BOM_'] = {
	update: function(evt) {
		var bindings = getBindings(evt.target);
		for (var i = 0; i < bindings.length; i++) {
			var {targets, model, path} = bindings[i];
			targets = targets.filter(t => fromTargets[t.target]);
			targets.forEach(t => {
				BOM.setByPath(model, path, fromTargets[t.target](evt.target, t.key), evt.target);
			});
		}
	},
};

/**
	BOM.ajax(url, method, data).then(success, failure)
	BOM.json(url, method, data).then(success, failure)
*/
BOM.ajax = function (url, method, request_data, data_type) {
	return new Promise(function(resolve, reject) {
		var request = new XMLHttpRequest();
		request.open(method || 'GET', url, true);
		request.onreadystatechange = () => {
			if (request.readyState === XMLHttpRequest.DONE) {
				switch (Math.floor(request.status / 100)) {
					case 5:
					case 4:
						reject(request);
						break;
					case 3:
						// redirect of some kind
						break;
					case 2:
						resolve(request.responseText);
						break;
				}
			}
		};
		typeof request_data !== 'string' ? request_data || null : JSON.stringify(data);
		request.send(request_data);
	});
};

BOM.json = function (url, method, request_data) {
	return new Promise(function(resolve, reject) {
		BOM.ajax(url, method, request_data).then(data => {
			try {
				resolve(JSON.parse(data));
			} catch(e) {
				console.error('Failed to parse data', data, e);
			}
		}, reject);
	});
};

BOM.jsonp = function (url, method, request_data) {
	return new Promise(function(resolve, reject) {
		BOM.ajax(url, method, request_data).then(data => {
			try {
				resolve(JSON.parse(data));
			} catch(e) {
				console.error('Failed to parse data', data, e);
			}
		}, reject);
	});
}

var components = {};

/**
	BOM.text() // syntax sugar for document.createTextNode()
	BOM.fragment() // syntax sugar for document.createDocumentFragment();
	BOM.create('div') // syntax sugar for document.createElement('div');
*/

BOM.text = document.createTextNode.bind(document);
BOM.fragment = document.createDocumentFragment.bind(document);
BOM.create = document.createElement.bind(document);

/**
	BOM.empty(element); // removes contents of element
*/
BOM.empty = function (element) {
	while (element.lastChild) {
		element.removeChild(element.lastChild);
	}
};

/**
	BOM.moveChildren(source, dest); // copies contents of source to dest
*/
BOM.moveChildren = function (source, dest) {
	var element = source.firstChild;
	while (source.firstChild) {
		dest.appendChild(source.firstChild);
	}
};

/**
	BOM.copyChildren(source, dest); // copies contents of source to dest
*/
BOM.copyChildren = function (source, dest) {
	var element = source.firstChild;
	while (element) {
		dest.appendChild(element.cloneNode(true));
		element = element.nextSibling;
	}
};

/**
	BOM.component(name, url); // loads component from url
	  // registers it as "name"
	  // the extension .component.html is appended to url
	  // component will automatically be inserted as expected once loaded
	  // resolve will be passed the loaded component
*/
BOM.component = function (name, url) {
	return new Promise(function(resolve, reject) {
		if (components[name]) {
			resolve(components[name]);
		} else {
			BOM.ajax(url + '.component.html').then(source => {
				var css = false;
				var view;
				var css = false, content, script = false, parts, remains;

				// nothing <style> css </style> rest-of-component
				parts = source.split(/<style>|<\/style>/);
				if (parts.length === 3) {
					[,css,remains] = parts;
				} else {
					remains = source;
				}

				// content <script> script </script> nothing
				parts = remains.split(/<script>|<\/script>/);
				if (parts.length === 3) {
					[content, script] = parts;
				} else {
					content = remains;
				}

				var div = BOM.create('div');
				div.innerHTML = content;
				var load = script ? new Function('component', 'BOM', 'find', 'findOne', 'data', script) : false;
				if (css) {
					var style = BOM.create('style');
					style.type = 'text/css';
					style.appendChild(BOM.text(css));
					document.head.appendChild(style);
				}
				var component = {name: name, style: css ? style : false, view: div, load: load};
				var component = {name: name, style: css ? style : false, view: div, load: load, _source: source};
				components[name] = component;
				var targets = BOM.find('[data-component="' + name + '"]');
				targets.forEach(element => BOM.insertComponent(component, element));
				resolve(component);
			});
		}
	});
};

function loadAvailableComponents(element) {
	BOM.findWithin(element || document.body, '[data-component]').forEach(target => {
		if (!target.matches('[data-component-uuid]')) {
			var name = target.getAttribute('data-component');
			if (components[name]) {
				BOM.insertComponent(components[name], target);
			} else {
				console.warn('component', name, 'not available');
			}
		}
	})
}

/**
	BOM.insertComponent(component, element, data);	// insert a component by name
		// if no element is provided, the component will be appended to document.body
		// data will be passed to the component's load method
*/
// TODO
// - component remove method that removes the view_controller instance as well
// - garbage collection of view_controllers (utilizing the root_element property)
// - support remove handlers, also allow the garbage collection to trigger them
BOM.insertComponent = function (component, element, data) {
	if (typeof component === 'string') {
		if(!components[component]) {
			console.error('could not insert component', component);
			return;
		}
		component = components[component];
	}
	if (!element) {
		element = BOM.create('div');
		document.body.appendChild(element);
	}
	var children = BOM.fragment();
	var uuid = BOM.uuid();
	BOM.moveChildren(element, children);
	BOM.copyChildren(component.view, element);
	var children_dest = BOM.findOneWithin(element, '[data-children]');
	if (children.firstChild && children_dest) {
		BOM.empty(children_dest);
		BOM.moveChildren(children, children_dest);
	}
	element.setAttribute('data-component-uuid', uuid);
	bindAll(element, data);
	if (component.load) {
		var view_controller = component.load(
			element,
			BOM,
			selector => BOM.findWithin(element, selector),
			selector => BOM.findOneWithin(element, selector),
			data
		);
		if (view_controller) {
			if (!models['_BOM_components_']) {
				models['_BOM_components_'] = {};
			}
			view_controller.root_element = element;
			models['_BOM_components_'][uuid] = view_controller;
		}
	}
};

/**
	BOM.uuid();	// generate compliant and pretty random UUID
*/
BOM.uuid = function (){
    var d = new Date().getTime();
    if(window.performance && typeof window.performance.now === "function"){
        d += performance.now(); //use high-precision timer if available
    }
    return 'xxxxxxxx-xxxx-4xxx-yxxx-xxxxxxxxxxxx'.replace(/[xy]/g, function(c) {
        var r = (d + Math.random()*16)%16 | 0;
        d = Math.floor(d/16);
        return (c=='x' ? r : (r&0x3|0x8)).toString(16);
    });
}<|MERGE_RESOLUTION|>--- conflicted
+++ resolved
@@ -329,14 +329,10 @@
 
 function findBindables (element) {
 	return BOM.findWithin(element, '[data-bind]', true)
-<<<<<<< HEAD
 			  .filter(elt => {
 			  	var list = elt.closest('[data-list]');
-			  	return !list || list === element;
+			  	return !list || list === element || !element.contains(list);
 			  });
-=======
-			  .filter(elt => !element.parentElement || !element.contains(elt.parentElement.closest('[data-list]')));
->>>>>>> f14f3220
 }
 
 function bind (element, data, basePath) {
@@ -361,11 +357,11 @@
 }
 
 function findLists (element) {
-<<<<<<< HEAD
-	return BOM.findWithin(element, '[data-list]');
-=======
 	return BOM.findWithin(element, '[data-list]')
-			  .filter(elt => !elt.parentElement || !elt.contains(elt.parentElement.closest('[data-list]')));
+			  .filter(elt => {
+			  	var list = elt.parentElement.closest('[data-list]');
+			  	return !list || list === element || !element.contains(list);
+			  });
 }
 
 BOM.hide = function (element) {
@@ -379,7 +375,6 @@
 	if (element.style.display === 'none') {
 		element.style.display = element.getAttribute('data-orig-display') || '';
 	}
->>>>>>> f14f3220
 }
 
 function bindList (element, data, basePath) {
@@ -389,20 +384,13 @@
 	} catch(e) {
 		console.error('bindList failed', list_path, e);
 	}
-<<<<<<< HEAD
-	if (model === '' && !data) {
-		return;
-	}
-	var list = data ? getByPath(data, path) : BOM.getByPath(model, path);
-=======
 	if (model === '' && !data && !basePath) {
 		return;
 	}
 	var list = data ? getByPath(data, path) : BOM.getByPath(model, path);
-	if(!list) {
+	if (!list || !list.length) {
 		return;
 	}
->>>>>>> f14f3220
 	while(
 		element.previousSibling &&
 		(
@@ -412,13 +400,7 @@
 	) {
 		element.parentElement.removeChild(element.previousSibling);
 	}
-<<<<<<< HEAD
-	if (!list || !list.length) {
-		return;
-	}
-=======
 	BOM.show(element);
->>>>>>> f14f3220
 	for (var i = 0; i < list.length; i++) {
 		var instance = element.cloneNode(true);
 		instance.removeAttribute('data-list');
